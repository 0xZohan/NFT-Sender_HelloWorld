; By default, testenvs are configured to:
; - don't skip dist (skipsdist = False)
; - don't skip the package installation (skip_install = False)
; - don't use source installation (usedevelop = False)
; where one of those steps is not necessary for the test,
; we set the associated flag (e.g. for linting we don't need
; the package installation).
[tox]
envlist = bandit, safety, black, black-check, isort, isort-check, check-copyright, check-hash, check-packages, check-pipfiles, check-api-docs, docs, check-doc-links-hashes, flake8, mypy, pylint, darglint, vulture, check-generate-all-protocols, check-abciapp-specs, check-abci-docstrings, check-handlers, py{3.7,3.8,3.9,3.10}-{win,linux,darwin}
; when running locally we don't want to fail for no good reason
skip_missing_interpreters = true

[deps-framework]
deps =
    docker==6.0.0
    docker-compose==1.29.2
    Flask==2.0.2
    open-aea[all]==1.22.0.post1
    open-aea-cli-ipfs==1.22.0
    open-aea-ledger-ethereum==1.22.0
    Werkzeug==2.0.3

[deps-tests]
deps =
    {[deps-framework]deps}
    tomte[tests]==0.1.5
    mistune==2.0.3

[deps-packages]
deps =
    {[deps-tests]deps}
    aiohttp==3.7.4.post0
    asn1crypto==1.4.0
    cosmpy==0.3.1
    grpcio==1.43.0
    hypothesis==6.21.6
    numpy==1.21.6
    open-aea-ledger-cosmos==1.22.0
    pandas==1.3.5
    pandas-stubs==1.2.0.62
    protobuf==3.19.4
    pytz==2022.2.1
    py-ecc==5.2.0
    py-eth-sig-utils==0.4.0

[deps-base]
deps ={[deps-packages]deps}

[testenv-multi-ubuntu]
deps =
    {[deps-base]deps}
    atheris==2.0.11

[testenv-multi-win]
deps =
    {[deps-base]deps}
    pywin32==304
    websocket-client==0.59.0
    certifi==2021.10.8
    idna==3.3

[testenv-multi-darwin]
deps = {[deps-base]deps}

[testenv]
basepython = python3
whitelist_externals = /bin/sh
deps =
    {[deps-base]deps}
passenv = *
extras = all
setenv =
    PYTHONHASHSEED=0
    PYTHONPATH={env:PWD:%CD%}

[commands-framework]
commands =
    autonomy init --reset --author CI --remote --ipfs --ipfs-node "/dns/registry.autonolas.tech/tcp/443/https"
    autonomy packages sync
    python -m pip install --no-deps file://{toxinidir}/plugins/aea-test-autonomy
    pytest -rfE --doctest-modules autonomy tests/ --cov=autonomy --cov-report=html --cov-report=xml --cov-report=term --cov-report=term-missing --cov-config=.coveragerc {posargs}

[commands-packages]
commands =
    autonomy init --reset --author CI --remote --ipfs --ipfs-node "/dns/registry.autonolas.tech/tcp/443/https"
    autonomy packages sync
    python -m pip install --no-deps file://{toxinidir}/plugins/aea-test-autonomy
    aea test packages -p no:hypothesispytest {posargs}

[testenv:py3.7-linux]
basepython = python3.7
platform=^linux$
deps = {[testenv-multi-ubuntu]deps}
commands = {[commands-framework]commands}

[testenv:packages-py3.7-linux]
basepython = python3.7
platform=^linux$
deps = {[testenv-multi-ubuntu]deps}
commands = {[commands-packages]commands}

[testenv:py3.8-linux]
basepython = python3.8
platform=^linux$
deps = {[testenv-multi-ubuntu]deps}
commands = {[commands-framework]commands}

[testenv:packages-py3.8-linux]
basepython = python3.8
platform=^linux$
deps = {[testenv-multi-ubuntu]deps}
commands = {[commands-packages]commands}

[testenv:py3.9-linux]
basepython = python3.9
platform=^linux$
deps = {[testenv-multi-ubuntu]deps}
commands = {[commands-framework]commands}

[testenv:packages-py3.9-linux]
basepython = python3.9
platform=^linux$
deps = {[testenv-multi-ubuntu]deps}
commands = {[commands-packages]commands}

[testenv:py3.10-linux]
basepython = python3.10
platform=^linux$
deps = {[testenv-multi-ubuntu]deps}
commands = {[commands-framework]commands}

[testenv:packages-py3.10-linux]
basepython = python3.10
platform=^linux$
deps = {[testenv-multi-ubuntu]deps}
commands = {[commands-packages]commands}

[testenv:py3.7-win]
basepython = python3.7
platform=^win32$
deps = {[testenv-multi-win]deps}
commands = {[commands-framework]commands}

[testenv:packages-py3.7-win]
basepython = python3.7
platform=^win32$
deps = {[testenv-multi-win]deps}
commands = {[commands-packages]commands}

[testenv:py3.8-win]
basepython = python3.8
platform=^win32$
deps = {[testenv-multi-win]deps}
commands = {[commands-framework]commands}

[testenv:packages-py3.8-win]
basepython = python3.8
platform=^win32$
deps = {[testenv-multi-win]deps}
commands = {[commands-packages]commands}

[testenv:py3.9-win]
basepython = python3.9
platform=^win32$
deps = {[testenv-multi-win]deps}
commands = {[commands-framework]commands}

[testenv:packages-py3.9-win]
basepython = python3.9
platform=^win32$
deps = {[testenv-multi-win]deps}
commands = {[commands-packages]commands}

[testenv:py3.10-win]
basepython = python3.10
platform=^win32$
deps = {[testenv-multi-win]deps}
commands = {[commands-framework]commands}

[testenv:packages-py3.10-win]
basepython = python3.10
platform=^win32$
deps = {[testenv-multi-win]deps}
commands = {[commands-packages]commands}

[testenv:py3.7-darwin]
basepython = python3.7
platform=^darwin$
deps = {[testenv-multi-darwin]deps}
commands = {[commands-framework]commands}

[testenv:packages-py3.7-darwin]
basepython = python3.7
platform=^darwin$
deps = {[testenv-multi-darwin]deps}
commands = {[commands-packages]commands}

[testenv:py3.8-darwin]
basepython = python3.8
platform=^darwin$
deps = {[testenv-multi-darwin]deps}
commands = {[commands-framework]commands}

[testenv:packages-py3.8-darwin]
basepython = python3.8
platform=^darwin$
deps = {[testenv-multi-darwin]deps}
commands = {[commands-packages]commands}

[testenv:py3.9-darwin]
basepython = python3.9
platform=^darwin$
deps = {[testenv-multi-darwin]deps}
commands = {[commands-framework]commands}

[testenv:packages-py3.9-darwin]
basepython = python3.9
platform=^darwin$
deps = {[testenv-multi-darwin]deps}
commands = {[commands-packages]commands}

[testenv:py3.10-darwin]
basepython = python3.10
platform=^darwin$
deps = {[testenv-multi-darwin]deps}
commands = {[commands-framework]commands}

[testenv:packages-py3.10-darwin]
basepython = python3.10
platform=^darwin$
deps = {[testenv-multi-darwin]deps}
commands = {[commands-packages]commands}

[testenv:bandit]
skipsdist = True
skip_install = True
deps =
    tomte[bandit]==0.1.5
commands =
    bandit -r autonomy plugins
    bandit -s B101 -r packages/valory
    bandit -s B101 -r tests scripts

[testenv:black]
skipsdist = True
skip_install = True
deps =
    tomte[black]==0.1.5
commands =
    black autonomy packages/valory scripts tests deployments plugins

[testenv:black-check]
skipsdist = True
skip_install = True
deps =
    tomte[black]==0.1.5
commands =
    black --check autonomy packages/valory scripts tests deployments plugins

[testenv:isort]
skipsdist = True
skip_install = True
deps =
    tomte[isort]==0.1.5
commands =
    isort autonomy/
    isort packages/valory --gitignore
    isort scripts/
    isort tests/
    isort deployments/
    isort plugins/

[testenv:isort-check]
skipsdist = True
skip_install = True
deps =
    tomte[isort]==0.1.5
commands =
    isort --check-only --gitignore autonomy packages/valory scripts tests plugins

[testenv:check-copyright]
skipsdist = True
skip_install = True
deps =
commands =
    {toxinidir}/scripts/check_copyright.py --check

[testenv:fix-copyright]
skipsdist = True
skip_install = True
deps =
commands =
    {toxinidir}/scripts/check_copyright.py

[testenv:check-hash]
skipsdist = True
usedevelop = True
deps =
    {[deps-packages]deps}
commands =
    autonomy init --reset --author CI --remote --ipfs --ipfs-node "/dns/registry.autonolas.tech/tcp/443/https"
    autonomy packages sync
    autonomy packages lock --check

[testenv:check-packages]
usedevelop = True
deps = 
    {[deps-packages]deps}
commands =
    python -m pip install --no-deps file://{toxinidir}/plugins/aea-test-autonomy
    
    autonomy init --reset --author CI --remote --ipfs --ipfs-node "/dns/registry.autonolas.tech/tcp/443/https"
    autonomy packages sync
    autonomy check-packages

[testenv:check-pipfiles]
skipsdist = True
usedevelop = True
deps =
commands =
    {toxinidir}/scripts/check_pipfiles.py

[testenv:check-api-docs]
skipsdist = True
skip_install = True
deps =
    {[deps-packages]deps}
    tomte[docs]==0.1.5
commands =
    {toxinidir}/scripts/generate_api_documentation.py --check-clean

[testenv:generate-api-documentation]
skipsdist = True
skip_install = True
deps =
    {[deps-packages]deps}
    tomte[docs]==0.1.5
commands =
    {toxinidir}/scripts/generate_api_documentation.py

[testenv:check-doc-links-hashes]
skipsdist = True
skip_install = True
commands =
    aea init --reset --author CI --remote --ipfs --ipfs-node "/dns/registry.autonolas.tech/tcp/443/https"
    aea packages sync
    {toxinidir}/scripts/check_doc_links.py
    {toxinidir}/scripts/check_doc_ipfs_hashes.py
    {toxinidir}/scripts/check_ipfs_hashes_pushed.py

[testenv:fix-doc-hashes]
skipsdist = True
skip_install = True
commands =
    {toxinidir}/scripts/generate_package_list.py
    {toxinidir}/scripts/check_doc_ipfs_hashes.py --fix

[testenv:docs]
skipsdist = True
skip_install = True
deps =
    tomte[docs]==0.1.5
commands =
    mkdocs build --clean --strict

[testenv:docs-serve]
skipsdist = True
skip_install = True
deps =
    tomte[docs]==0.1.5
commands = 
    mkdocs build --clean --strict
    python -c 'print("###### Starting local server. Press Control+C to stop server ######")'
    mkdocs serve -a localhost:8080

[testenv:flake8]
skipsdist = True
skip_install = True
deps =
    tomte[flake8]==0.1.5
commands =
    flake8 autonomy packages/valory scripts tests deployments plugins

[testenv:mypy]
skipsdist = True
skip_install = True
deps =
    tomte[mypy]==0.1.5
commands =
    python -m pip install --no-deps file://{toxinidir}/plugins/aea-test-autonomy
    mypy autonomy packages/valory plugins/aea-test-autonomy/aea_test_autonomy tests scripts --disallow-untyped-defs
    mypy plugins/aea-test-autonomy/tests --disallow-untyped-defs

[testenv:pylint]
whitelist_externals = /bin/sh
skipsdist = True
deps =
    {[deps-packages]deps}
    tomte[pylint]==0.1.5
commands =
    python -m pip install --no-deps file://{toxinidir}/plugins/aea-test-autonomy
    pylint --rcfile=setup.cfg autonomy packages/valory scripts deployments plugins

[testenv:safety]
skipsdist = True
skip_install = True
deps =
    tomte[safety]==0.1.5
commands =
<<<<<<< HEAD
    safety check -i 37524 -i 38038 -i 37776 -i 38039 -i 39621 -i 40291 -i 39706 -i 41002 -i 51499 -i 51358
=======
    safety check -i 37524 -i 38038 -i 37776 -i 38039 -i 39621 -i 40291 -i 39706 -i 41002 -i 51358 -i 51499
>>>>>>> c87f737d

[testenv:vulture]
skipsdist = True
skip_install = True
deps =
    tomte[vulture]==0.1.5
commands =
    vulture autonomy scripts/whitelist.py

[testenv:darglint]
skipsdist = True
skip_install = True
deps =
    tomte[darglint]==0.1.5
commands = 
    darglint autonomy scripts packages/valory/* tests deployments plugins

[testenv:check-generate-all-protocols]
skipsdist = True
usedevelop = True
deps = 
    {[deps-packages]deps}
    tomte[isort]==0.1.5
    tomte[black]==0.1.5
commands =
    aea generate-all-protocols --check-clean

[testenv:spell-check]
whitelist_externals = mdspell
skipsdist = True
usedevelop = True
deps =
commands =
    {toxinidir}/scripts/spell-check.sh

[testenv:abci-docstrings]
skipsdist = True
usedevelop = True
commands =
    autonomy analyse abci docstrings

[testenv:check-abci-docstrings]
skipsdist = True
usedevelop = True
commands =
    autonomy analyse abci docstrings --check

[testenv:check-abciapp-specs]
skipsdist = True
usedevelop = True
commands =
    autonomy init --reset --author CI --remote --ipfs --ipfs-node "/dns/registry.autonolas.tech/tcp/443/https"
    autonomy packages sync
    autonomy analyse abci check-app-specs --check-all

[testenv:check-handlers]
skipsdist = True
usedevelop = True
commands =
    autonomy analyse handlers -h abci -h http -h contract_api -h ledger_api -h signing -i abstract_abci -i counter -i counter_client -i hello_world_abci<|MERGE_RESOLUTION|>--- conflicted
+++ resolved
@@ -407,11 +407,7 @@
 deps =
     tomte[safety]==0.1.5
 commands =
-<<<<<<< HEAD
-    safety check -i 37524 -i 38038 -i 37776 -i 38039 -i 39621 -i 40291 -i 39706 -i 41002 -i 51499 -i 51358
-=======
     safety check -i 37524 -i 38038 -i 37776 -i 38039 -i 39621 -i 40291 -i 39706 -i 41002 -i 51358 -i 51499
->>>>>>> c87f737d
 
 [testenv:vulture]
 skipsdist = True
