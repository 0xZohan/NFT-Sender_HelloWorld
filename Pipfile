--- conflicted
+++ resolved
@@ -4,12 +4,7 @@
 name = "pypi"
 
 [packages]
-<<<<<<< HEAD
-docker = "==6.0.0"
-requests = "==2.28.2"
-=======
 docker = "==6.1.2"
->>>>>>> 00bff12b
 docker-compose = "==1.29.2"
 Flask = "==2.0.2"
 open-aea = {version = "==1.34.0", extras = ["all"]}
@@ -40,7 +35,6 @@
 # we pin this as the range specified in open-aea-ledger-cosmos is wide
 cosmpy = "==0.3.1"
 grpcio = "==1.43.0"
-pytest = "==7.2.1"
 hypothesis = "==6.21.6"
 # latest supported for Python 3.7
 numpy = "==1.21.6"
