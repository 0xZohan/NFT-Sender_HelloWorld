--- conflicted
+++ resolved
@@ -1,12 +1,5 @@
-<<<<<<< HEAD
-agent: "valory/counter_deployable:0.1.0"
-network: hardhat
-number_of_agents: 1
-author: "valory"
-=======
 name: counter
 author: valory
->>>>>>> b2a8de1c
 version: 0.1.0
 description: A set of agents incrementing a counter
 aea_version: '>=1.0.0, <2.0.0'
