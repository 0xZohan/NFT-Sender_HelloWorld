name: oracle_ropsten_cluster
author: valory
version: 0.1.0
description: A set of agents implementing a price oracle
aea_version: '>=1.0.0, <2.0.0'
license: Apache-2.0
agent: valory/oracle_deployable:0.1.0
network: ropsten
number_of_agents: 4
---
setup_args:
  args: &id001
    setup:
<<<<<<< HEAD
      safe_contract_address:
        - "0x4826E4ddEeE65bc27034602a6050486fBE920707"
      oracle_contract_address:
        - "0x3f9F36ECb03ded97328FC7747292D6D03dFE3D46"
=======
      safe_contract_address: '0x4826E4ddEeE65bc27034602a6050486fBE920707'
      oracle_contract_address: '0x3f9F36ECb03ded97328FC7747292D6D03dFE3D46'
>>>>>>> 602cd593
    max_healthcheck: 43200
    broadcast_to_server: true
    reset_tendermint_after: 50
valory_monitoring_backend:
  args: &id002
    url: https://oracle-server.autonolas.tech/deposit
public_id: valory/oracle_abci:0.1.0
type: skill
models:
  0:
  - price_api:
      args:
        url: https://api.coingecko.com/api/v3/simple/price
        api_id: coingecko
        parameters: '[["ids", "bitcoin"], ["vs_currencies", "usd"]]'
        response_key: bitcoin:usd
        headers: null
  - randomness_api:
      args:
        url: https://drand.cloudflare.com/public/latest
        api_id: cloudflare
  - params:
      args: *id001
  - server_api:
      args: *id002
  1:
  - price_api:
      args:
        url: https://ftx.com/api/markets/BTC/USD
        api_id: ftx
        response_key: result:last
        headers: null
        parameters: null
  - randomness_api:
      args:
        url: https://api.drand.sh/public/latest
        api_id: protocollabs1
  - params:
      args: *id001
  - server_api:
      args: *id002
  2:
  - price_api:
      args:
        url: https://api.coinbase.com/v2/prices/BTC-USD/buy
        api_id: coinbase
        response_key: data:amount
        headers: null
        parameters: null
  - randomness_api:
      args:
        url: https://api2.drand.sh/public/latest
        api_id: protocollabs2
  - params:
      args: *id001
  - server_api:
      args: *id002
  3:
  - price_api:
      args:
        url: https://api.binance.com/api/v3/ticker/price
        api_id: binance
        parameters: '[["symbol", "BTCUSDT"]]'
        response_key: price
        headers: null
  - randomness_api:
      args:
        url: https://api3.drand.sh/public/latest
        api_id: protocollabs2
  - params:
      args: *id001
  - server_api:
      args: *id002<|MERGE_RESOLUTION|>--- conflicted
+++ resolved
@@ -11,15 +11,8 @@
 setup_args:
   args: &id001
     setup:
-<<<<<<< HEAD
-      safe_contract_address:
-        - "0x4826E4ddEeE65bc27034602a6050486fBE920707"
-      oracle_contract_address:
-        - "0x3f9F36ECb03ded97328FC7747292D6D03dFE3D46"
-=======
       safe_contract_address: '0x4826E4ddEeE65bc27034602a6050486fBE920707'
       oracle_contract_address: '0x3f9F36ECb03ded97328FC7747292D6D03dFE3D46'
->>>>>>> 602cd593
     max_healthcheck: 43200
     broadcast_to_server: true
     reset_tendermint_after: 50
