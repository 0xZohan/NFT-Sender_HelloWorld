# -*- coding: utf-8 -*-
# ------------------------------------------------------------------------------
#
#   Copyright 2021-2022 Valory AG
#
#   Licensed under the Apache License, Version 2.0 (the "License");
#   you may not use this file except in compliance with the License.
#   You may obtain a copy of the License at
#
#       http://www.apache.org/licenses/LICENSE-2.0
#
#   Unless required by applicable law or agreed to in writing, software
#   distributed under the License is distributed on an "AS IS" BASIS,
#   WITHOUT WARRANTIES OR CONDITIONS OF ANY KIND, either express or implied.
#   See the License for the specific language governing permissions and
#   limitations under the License.
#
# ------------------------------------------------------------------------------

"""This module contains the shared state for the price estimation ABCI application."""
import inspect
import json
from pathlib import Path
from time import time
from typing import Any, Callable, Dict, List, Optional, Tuple, Type, cast

from aea.exceptions import enforce
from aea.skills.base import Model

from packages.valory.protocols.http.message import HttpMessage
from packages.valory.skills.abstract_round_abci.base import (
    AbciApp,
    AbciAppDB,
    BaseSynchronizedData,
    ConsensusParams,
    RoundSequence,
)


NUMBER_OF_RETRIES: int = 5
_DEFAULT_REQUEST_TIMEOUT = 10.0
_DEFAULT_REQUEST_RETRY_DELAY = 1.0
_DEFAULT_TX_TIMEOUT = 10.0
_DEFAULT_TX_MAX_ATTEMPTS = 10


class BaseParams(Model):  # pylint: disable=too-many-instance-attributes
    """Parameters."""

    def __init__(self, *args: Any, **kwargs: Any) -> None:
        """Initialize the parameters object."""
        self.service_id = self._ensure("service_id", kwargs)
        self.tendermint_url = self._ensure("tendermint_url", kwargs)
        self.max_healthcheck = self._ensure("max_healthcheck", kwargs)
        self.round_timeout_seconds = self._ensure("round_timeout_seconds", kwargs)
        self.sleep_time = self._ensure("sleep_time", kwargs)
        self.retry_timeout = self._ensure("retry_timeout", kwargs)
        self.retry_attempts = self._ensure("retry_attempts", kwargs)
        self.keeper_timeout = self._ensure("keeper_timeout", kwargs)
        self.observation_interval = self._ensure("observation_interval", kwargs)
        self.drand_public_key = self._ensure("drand_public_key", kwargs)
        self.tendermint_com_url = self._ensure("tendermint_com_url", kwargs)
        self.tendermint_max_retries = self._ensure("tendermint_max_retries", kwargs)
        self.tendermint_check_sleep_delay = self._ensure(
            "tendermint_check_sleep_delay", kwargs
        )
        self.reset_tendermint_after = self._ensure("reset_tendermint_after", kwargs)
        self.consensus_params = ConsensusParams.from_json(kwargs.pop("consensus", {}))
        self.cleanup_history_depth = self._ensure("cleanup_history_depth", kwargs)
        self.request_timeout = kwargs.pop("request_timeout", _DEFAULT_REQUEST_TIMEOUT)
        self.request_retry_delay = kwargs.pop(
            "request_retry_delay", _DEFAULT_REQUEST_RETRY_DELAY
        )
        self.tx_timeout = kwargs.pop("tx_timeout", _DEFAULT_TX_TIMEOUT)
        self.max_attempts = kwargs.pop("max_attempts", _DEFAULT_TX_MAX_ATTEMPTS)
<<<<<<< HEAD
        self.service_registry_address = kwargs.pop("service_registry_address", None)
        self.on_chain_service_id = kwargs.pop("on_chain_service_id", None)
        period_setup_params = kwargs.pop("period_setup", {})
=======
        setup_params = kwargs.pop("setup", {})
>>>>>>> 8c703cea
        # we sanitize for null values as these are just kept for schema definitions
        setup_params = {
            key: val for key, val in setup_params.items() if val is not None
        }
        self.setup_params = setup_params
        super().__init__(*args, **kwargs)

    @classmethod
    def _ensure(cls, key: str, kwargs: Dict) -> Any:
        """Get and ensure the configuration field is not None."""
        value = kwargs.pop(key, None)
        enforce(value is not None, f"'{key}' required, but it is not set")
        return value


class SharedState(Model):
    """Keep the current shared state of the skill."""

    def __init__(self, *args: Any, abci_app_cls: Type[AbciApp], **kwargs: Any) -> None:
        """Initialize the state."""
        self.abci_app_cls = self._process_abci_app_cls(abci_app_cls)
        self._round_sequence: Optional[RoundSequence] = None
        super().__init__(*args, **kwargs)

    def setup(self) -> None:
        """Set up the model."""
        self._round_sequence = RoundSequence(self.abci_app_cls)
        consensus_params = cast(BaseParams, self.context.params).consensus_params
        setup_params = cast(BaseParams, self.context.params).setup_params
        self.round_sequence.setup(
            BaseSynchronizedData(
                AbciAppDB(
                    initial_data=setup_params,
                    cross_period_persisted_keys=self.abci_app_cls.cross_period_persisted_keys,
                )
            ),
            consensus_params,
            self.context.logger,
        )

    @property
    def round_sequence(self) -> RoundSequence:
        """Get the round_sequence."""
        if self._round_sequence is None:
            raise ValueError("round sequence not available")
        return self._round_sequence

    @property
    def synchronized_data(self) -> BaseSynchronizedData:
        """Get the latest synchronized_data if available."""
        return self.round_sequence.latest_synchronized_data

    @classmethod
    def _process_abci_app_cls(cls, abci_app_cls: Type[AbciApp]) -> Type[AbciApp]:
        """Process the 'initial_round_cls' parameter."""
        if not inspect.isclass(abci_app_cls):
            raise ValueError(f"The object {abci_app_cls} is not a class")
        if not issubclass(abci_app_cls, AbciApp):
            cls_name = AbciApp.__name__
            cls_module = AbciApp.__module__
            raise ValueError(
                f"The class {abci_app_cls} is not an instance of {cls_module}.{cls_name}"
            )
        return abci_app_cls


class Requests(Model):
    """Keep the current pending requests."""

    def __init__(self, *args: Any, **kwargs: Any) -> None:
        """Initialize the state."""
        super().__init__(*args, **kwargs)

        # mapping from dialogue reference nonce to a callback
        self.request_id_to_callback: Dict[str, Callable] = {}


class ApiSpecs(Model):  # pylint: disable=too-many-instance-attributes
    """A model that wraps APIs to get cryptocurrency prices."""

    url: str
    api_id: str
    method: str
    response_key: str
    response_type: str
    headers: List[Tuple[str, str]]
    parameters: List[Tuple[str, str]]

    _retries_attempted: int
    _retries: int
    _response_types: Dict[str, Any] = {
        "int": int,
        "float": float,
        "dict": dict,
        "list": list,
        "str": str,
    }

    def __init__(self, *args: Any, **kwargs: Any) -> None:
        """Initialize ApiSpecsModel."""

        self.url = self.ensure("url", kwargs)
        self.api_id = self.ensure("api_id", kwargs)
        self.method = self.ensure("method", kwargs)
        self.headers = kwargs.pop("headers", [])
        self.parameters = kwargs.pop("parameters", [])
        self.response_key = kwargs.pop("response_key", None)
        self.response_type = kwargs.pop("response_type", str)

        self._retries_attempted = 0
        self._retries = kwargs.pop("retries", NUMBER_OF_RETRIES)

        super().__init__(*args, **kwargs)

    def ensure(self, keyword: str, kwargs: Dict) -> Any:
        """Ensure a keyword argument."""
        value = kwargs.pop(keyword, None)
        if value is None:
            raise ValueError(
                f"Value for {keyword} is required by {self.__class__.__name__}."
            )
        return value

    def get_spec(
        self,
    ) -> Dict:
        """Returns dictionary containing api specifications."""

        return {
            "url": self.url,
            "method": self.method,
            "headers": self.headers,
            "parameters": self.parameters,
        }

    def process_response(self, response: HttpMessage) -> Any:
        """Process response from api."""
        try:
            response_data = json.loads(response.body.decode())
            if self.response_key is None:
                return response_data

            first_key, *keys = self.response_key.split(":")
            value = response_data[first_key]
            for key in keys:
                value = value[key]

            return self._response_types.get(self.response_type)(value)  # type: ignore

        except (json.JSONDecodeError, KeyError):
            return None

    def increment_retries(self) -> None:
        """Increment the retries counter."""
        self._retries_attempted += 1

    def reset_retries(self) -> None:
        """Reset the retries counter."""
        self._retries_attempted = 0

    def is_retries_exceeded(self) -> bool:
        """Check if the retries amount has been exceeded."""
        return self._retries_attempted > self._retries


class BenchmarkBlockTypes:  # pylint: disable=too-few-public-methods
    """Benchmark block types."""

    LOCAL = "local"
    CONSENSUS = "consensus"
    TOTAL = "total"


class BenchmarkBlock:
    """
    Benchmark

    This class represents logic to measure the code block using a
    context manager.
    """

    start: float
    total_time: float
    block_type: str

    def __init__(self, block_type: str) -> None:
        """Benchmark for single round."""
        self.block_type = block_type
        self.start = 0
        self.total_time = 0

    def __enter__(
        self,
    ) -> None:
        """Enter context."""
        self.start = time()

    def __exit__(self, *args: List, **kwargs: Dict) -> None:
        """Exit context"""
        self.total_time = time() - self.start


class BenchmarkBehaviour:
    """
    BenchmarkBehaviour

    This class represents logic to benchmark a single behaviour.
    """

    local_data: Dict[str, BenchmarkBlock]

    def __init__(
        self,
    ) -> None:
        """Initialize Benchmark behaviour object."""
        self.local_data = {}

    def _measure(self, block_type: str) -> BenchmarkBlock:
        """
        Returns a BenchmarkBlock object.

        :param block_type: type of block (e.g. local, consensus, request)
        :return: BenchmarkBlock
        """

        if block_type not in self.local_data:
            self.local_data[block_type] = BenchmarkBlock(block_type)

        return self.local_data[block_type]

    def local(
        self,
    ) -> BenchmarkBlock:
        """Measure local block."""
        return self._measure(BenchmarkBlockTypes.LOCAL)

    def consensus(
        self,
    ) -> BenchmarkBlock:
        """Measure consensus block."""
        return self._measure(BenchmarkBlockTypes.CONSENSUS)


class BenchmarkTool(Model):
    """
    BenchmarkTool

    Tool to benchmark ABCI apps.
    """

    benchmark_data: Dict[str, BenchmarkBehaviour]
    log_dir: Path

    def __init__(self, *args: Any, **kwargs: Any) -> None:
        """Benchmark tool for rounds behaviours."""
        super().__init__(*args, **kwargs)
        self.benchmark_data = {}
        self.log_dir = Path(kwargs.pop("log_dir", "/logs"))

    def measure(self, behaviour: str) -> BenchmarkBehaviour:
        """Measure time to complete round."""
        if behaviour not in self.benchmark_data:
            self.benchmark_data[behaviour] = BenchmarkBehaviour()
        return self.benchmark_data[behaviour]

    @property
    def data(
        self,
    ) -> List:
        """Returns formatted data."""

        behavioural_data = []
        for behaviour, tool in self.benchmark_data.items():
            data = {k: v.total_time for k, v in tool.local_data.items()}
            data[BenchmarkBlockTypes.TOTAL] = sum(data.values())
            behavioural_data.append({"behaviour": behaviour, "data": data})

        return behavioural_data

    def save(self, period: int = 0, reset: bool = True) -> None:
        """Save logs to a file."""

        try:
            self.log_dir.mkdir(exist_ok=True)
            agent_dir = self.log_dir / self.context.agent_address
            agent_dir.mkdir(exist_ok=True)
            filepath = agent_dir / f"{period}.json"

            with open(str(filepath), "w+", encoding="utf-8") as outfile:
                json.dump(self.data, outfile)
            self.context.logger.info(f"Saving benchmarking data for period: {period}")

        except PermissionError as e:  # pragma: nocover
            self.context.logger.info(f"Error saving benchmark data:\n{e}")

        if reset:
            self.reset()

    def reset(
        self,
    ) -> None:
        """Reset benchmark data"""
        self.benchmark_data = {}<|MERGE_RESOLUTION|>--- conflicted
+++ resolved
@@ -73,13 +73,9 @@
         )
         self.tx_timeout = kwargs.pop("tx_timeout", _DEFAULT_TX_TIMEOUT)
         self.max_attempts = kwargs.pop("max_attempts", _DEFAULT_TX_MAX_ATTEMPTS)
-<<<<<<< HEAD
+        setup_params = kwargs.pop("setup", {})
         self.service_registry_address = kwargs.pop("service_registry_address", None)
         self.on_chain_service_id = kwargs.pop("on_chain_service_id", None)
-        period_setup_params = kwargs.pop("period_setup", {})
-=======
-        setup_params = kwargs.pop("setup", {})
->>>>>>> 8c703cea
         # we sanitize for null values as these are just kept for schema definitions
         setup_params = {
             key: val for key, val in setup_params.items() if val is not None
