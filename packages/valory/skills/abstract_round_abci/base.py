# -*- coding: utf-8 -*-
# ------------------------------------------------------------------------------
#
#   Copyright 2021-2023 Valory AG
#
#   Licensed under the Apache License, Version 2.0 (the "License");
#   you may not use this file except in compliance with the License.
#   You may obtain a copy of the License at
#
#       http://www.apache.org/licenses/LICENSE-2.0
#
#   Unless required by applicable law or agreed to in writing, software
#   distributed under the License is distributed on an "AS IS" BASIS,
#   WITHOUT WARRANTIES OR CONDITIONS OF ANY KIND, either express or implied.
#   See the License for the specific language governing permissions and
#   limitations under the License.
#
# ------------------------------------------------------------------------------

"""This module contains the base classes for the models classes of the skill."""
import datetime
import heapq
import itertools
import json
import logging
import re
import sys
import textwrap
import uuid
from abc import ABC, ABCMeta, abstractmethod
from collections import Counter
from copy import copy, deepcopy
from dataclasses import asdict, dataclass, field
from enum import Enum
from inspect import isclass
from math import ceil
from typing import (
    Any,
    Dict,
    FrozenSet,
    Generic,
    List,
    Mapping,
    Optional,
    Sequence,
    Set,
    Tuple,
    Type,
    TypeVar,
    cast,
)

from aea.crypto.ledger_apis import LedgerApis
from aea.exceptions import enforce

from packages.valory.connections.abci.connection import MAX_READ_IN_BYTES
from packages.valory.connections.ledger.connection import (
    PUBLIC_ID as LEDGER_CONNECTION_PUBLIC_ID,
)
from packages.valory.protocols.abci.custom_types import Header
from packages.valory.skills.abstract_round_abci.serializer import (
    DictProtobufStructSerializer,
)


_logger = logging.getLogger("aea.packages.valory.skills.abstract_round_abci.base")

OK_CODE = 0
ERROR_CODE = 1
LEDGER_API_ADDRESS = str(LEDGER_CONNECTION_PUBLIC_ID)
ROUND_COUNT_DEFAULT = -1
RESET_INDEX_DEFAULT = -1
MIN_HISTORY_DEPTH = 1
ADDRESS_LENGTH = 42
MAX_INT_256 = 2 ** 256 - 1
RESET_COUNT_START = 0
VALUE_NOT_PROVIDED = object()
# tolerance in seconds for new blocks not having arrived yet
BLOCKS_STALL_TOLERANCE = 60

EventType = TypeVar("EventType")
TransactionType = TypeVar("TransactionType")


def get_name(prop: Any) -> str:
    """Get the name of a property."""
    if not (isinstance(prop, property) and hasattr(prop, "fget")):
        raise ValueError(f"{prop} is not a property")
    if prop.fget is None:
        raise ValueError(f"fget of {prop} is None")  # pragma: nocover
    return prop.fget.__name__


def consensus_threshold(nb: int) -> int:
    """
    Get consensus threshold.

    :param nb: the number of participants
    :return: the consensus threshold
    """
    return ceil((2 * nb + 1) / 3)


class ABCIAppException(Exception):
    """A parent class for all exceptions related to the ABCIApp."""


class SignatureNotValidError(ABCIAppException):
    """Error raised when a signature is invalid."""


class AddBlockError(ABCIAppException):
    """Exception raised when a block addition is not valid."""


class ABCIAppInternalError(ABCIAppException):
    """Internal error due to a bad implementation of the ABCIApp."""

    def __init__(self, message: str, *args: Any) -> None:
        """Initialize the error object."""
        super().__init__("internal error: " + message, *args)


class TransactionTypeNotRecognizedError(ABCIAppException):
    """Error raised when a transaction type is not recognized."""


class TransactionNotValidError(ABCIAppException):
    """Error raised when a transaction is not valid."""


class LateArrivingTransaction(ABCIAppException):
    """Error raised when the transaction belongs to previous round."""


class AbstractRoundInternalError(ABCIAppException):
    """Internal error due to a bad implementation of the AbstractRound."""

    def __init__(self, message: str, *args: Any) -> None:
        """Initialize the error object."""
        super().__init__("internal error: " + message, *args)


class _MetaPayload(ABCMeta):
    """Payload metaclass.

    The purpose of this metaclass is to remember the association
    between the type of payload and the payload class to build it.
    This is necessary to recover the right payload class to instantiate
    at decoding time.
    Each class that has this class as metaclass must have a class
    attribute 'transaction_type', which for simplicity is required
    to be convertible to string, for serialization purposes.
    """

    transaction_type_to_payload_cls: Dict[str, Type["BaseTxPayload"]] = {}

    def __new__(mcs, name: str, bases: Tuple, namespace: Dict, **kwargs: Any) -> Type:  # type: ignore
        """Create a new class object."""
        new_cls = super().__new__(mcs, name, bases, namespace, **kwargs)

        if ABC in bases:
            # abstract class, return
            return new_cls
        if not issubclass(new_cls, BaseTxPayload):
            raise ValueError(  # pragma: no cover
                f"class {name} must inherit from {BaseTxPayload.__name__}"
            )
        new_cls = cast(Type[BaseTxPayload], new_cls)

        transaction_type = str(mcs._get_field(new_cls, "transaction_type"))
        mcs._validate_transaction_type(transaction_type, new_cls)
        # remember association from transaction type to payload class
        mcs.transaction_type_to_payload_cls[transaction_type] = new_cls

        return new_cls

    @classmethod
    def _validate_transaction_type(
        mcs, transaction_type: str, new_payload_cls: Type["BaseTxPayload"]
    ) -> None:
        """Check that a transaction type is not already associated to a concrete payload class."""
        if transaction_type in mcs.transaction_type_to_payload_cls:
            previous_payload_cls = mcs.transaction_type_to_payload_cls[transaction_type]
            if new_payload_cls.__name__ != previous_payload_cls.__name__:
                raise ValueError(
                    f"transaction type with name {transaction_type} already "
                    f"used by class {previous_payload_cls}, and cannot be "
                    f"used by class {new_payload_cls} "
                )

    @classmethod
    def _get_field(mcs, cls: Type, field_name: str) -> Any:
        """Get a field from a class if present, otherwise raise error."""
        if not hasattr(cls, field_name) or getattr(cls, field_name) is None:
            raise ValueError(f"class {cls} must set '{field_name}' class field")
        return getattr(cls, field_name)


@dataclass(frozen=True)
class BaseTxPayload(ABC, metaclass=_MetaPayload):
    """This class represents a base class for transaction payload classes."""

    sender: str
    transaction_type: Any = field(init=False)
    round_count: int = field(default=ROUND_COUNT_DEFAULT, init=False)
    id_: str = field(default_factory=lambda: uuid.uuid4().hex, init=False)

    @property
    def data(self) -> Dict[str, Any]:
        """Data"""
        excluded = ["sender", "round_count", "id_", "transaction_type"]
        return {k: v for k, v in asdict(self).items() if k not in excluded}

    # TODO: refactor - these methods are not strictly needed
    @property
    def json(self) -> Dict[str, Any]:
        """Json"""
        data = asdict(self)
        data["transaction_type"] = str(data["transaction_type"])
        return data

    @classmethod
    def from_json(cls, obj: Dict) -> "BaseTxPayload":
        """Decode the payload."""
        data = copy(obj)
        transaction_type = str(data.pop("transaction_type"))
        round_count, id_ = data.pop("round_count"), data.pop("id_")
        payload_cls = _MetaPayload.transaction_type_to_payload_cls[transaction_type]
        payload = payload_cls(**data)  # type: ignore
        object.__setattr__(payload, "round_count", round_count)
        object.__setattr__(payload, "id_", id_)
        return payload

    def with_new_id(self) -> "BaseTxPayload":
        """Create a new payload with the same content but new id."""
        new = type(self)(sender=self.sender, **self.data)  # type: ignore
        object.__setattr__(new, "round_count", self.round_count)
        return new

    def encode(self) -> bytes:
        """Encode"""
        encoded_data = json.dumps(self.json).encode()
        if sys.getsizeof(encoded_data) > MAX_READ_IN_BYTES:
            msg = f"Transaction must be smaller than {MAX_READ_IN_BYTES} bytes"
            raise ValueError(msg)
        return encoded_data

    @classmethod
    def decode(cls, obj: bytes) -> "BaseTxPayload":
        """Decode"""
        return cls.from_json(json.loads(obj.decode()))


class Transaction(ABC):
    """Class to represent a transaction for the ephemeral chain of a period."""

    def __init__(self, payload: BaseTxPayload, signature: str) -> None:
        """Initialize a transaction object."""
        self.payload = payload
        self.signature = signature

    def encode(self) -> bytes:
        """Encode the transaction."""

        data = dict(payload=self.payload.json, signature=self.signature)
        encoded_data = DictProtobufStructSerializer.encode(data)
        if sys.getsizeof(encoded_data) > MAX_READ_IN_BYTES:
            raise ValueError(
                f"Transaction must be smaller than {MAX_READ_IN_BYTES} bytes"
            )
        return encoded_data

    @classmethod
    def decode(cls, obj: bytes) -> "Transaction":
        """Decode the transaction."""

        data = DictProtobufStructSerializer.decode(obj)
        signature = data["signature"]
        payload_dict = data["payload"]
        payload = BaseTxPayload.from_json(payload_dict)
        return Transaction(payload, signature)

    def verify(self, ledger_id: str) -> None:
        """
        Verify the signature is correct.

        :param ledger_id: the ledger id of the address
        :raises: SignatureNotValidError: if the signature is not valid.
        """
        payload_bytes = self.payload.encode()
        addresses = LedgerApis.recover_message(
            identifier=ledger_id, message=payload_bytes, signature=self.signature
        )
        if self.payload.sender not in addresses:
            raise SignatureNotValidError("signature not valid.")

    def __eq__(self, other: Any) -> bool:
        """Check equality."""
        if not isinstance(other, Transaction):
            return NotImplemented
        return self.payload == other.payload and self.signature == other.signature


<<<<<<< HEAD
@dataclass(frozen=True)
class NewBaseTxPayload(ABC, metaclass=_MetaPayload):
    """This class represents a base class for transaction payload classes."""

    sender: str
    round_count: int = field(default=ROUND_COUNT_DEFAULT, init=False)

    @property
    def data(self) -> Dict[str, Any]:
        return {k: v for k, v in asdict(self).items() if k not in ["sender", "round_count"]}


=======
>>>>>>> c79e0d38
@dataclass
class NewTransaction:
    """Class to represent a transaction for the ephemeral chain of a period."""

    payload: BaseTxPayload
    signature: Optional[str] = None

    def __bytes__(self) -> bytes:
        """Serialize the transaction to bytes"""

        payload = {self.payload.__class__.__name__: asdict(self.payload)}
        encoded_data = json.dumps(payload, sort_keys=True).encode()
        if sys.getsizeof(encoded_data) > MAX_READ_IN_BYTES:
            msg = f"Transaction must be smaller than {MAX_READ_IN_BYTES} bytes"
            raise ValueError(msg)
        return encoded_data

    @classmethod
    def from_bytes(cls, obj: bytes) -> "NewTransaction":
        """Deserialize the transaction from bytes"""

        data = json.loads(obj.decode())
        payload, signature = data["payload"], data["signature"]
        cls_name, kwargs = payload.popitem()
        round_count = kwargs.pop("round_count")
        payload_cls = _MetaPayload.transaction_type_to_payload_cls[cls_name]
        payload = payload_cls(**kwargs)  # type: ignore
        object.__setattr__(payload, "round_count", round_count)
        return cls(payload=cast(BaseTxPayload, payload), signature=signature)

    def verify(self, ledger_id: str) -> None:
        """Verify the signature is correct."""

        if not self.signature:
            raise SignatureNotValidError(f"Transaction not signed: {self}")
        addresses = LedgerApis.recover_message(
            identifier=ledger_id, message=bytes(self), signature=self.signature
        )
        if self.payload.sender not in addresses:
            raise SignatureNotValidError("signature not valid.")


class Block:  # pylint: disable=too-few-public-methods
    """Class to represent (a subset of) data of a Tendermint block."""

    def __init__(
        self,
        header: Header,
        transactions: Sequence[Transaction],
    ) -> None:
        """Initialize the block."""
        self.header = header
        self._transactions: Tuple[Transaction, ...] = tuple(transactions)

    @property
    def transactions(self) -> Tuple[Transaction, ...]:
        """Get the transactions."""
        return self._transactions

    @property
    def timestamp(self) -> datetime.datetime:
        """Get the block timestamp."""
        return self.header.timestamp


class Blockchain:
    """
    Class to represent a (naive) Tendermint blockchain.

    The consistency of the data in the blocks is guaranteed by Tendermint.
    """

    def __init__(self, height_offset: int = 0, is_init: bool = True) -> None:
        """Initialize the blockchain."""
        self._blocks: List[Block] = []
        self._height_offset = height_offset
        self._is_init = is_init

    @property
    def is_init(self) -> bool:
        """Returns true if the blockchain is initialized."""
        return self._is_init

    def add_block(self, block: Block) -> None:
        """Add a block to the list."""
        expected_height = self.height + 1
        actual_height = block.header.height
        if actual_height < self._height_offset:
            # if the current block has a lower height than the
            # initial height, ignore it
            return

        if expected_height != actual_height:
            raise AddBlockError(
                f"expected height {expected_height}, got {actual_height}"
            )
        self._blocks.append(block)

    @property
    def height(self) -> int:
        """
        Get the height.

        Tendermint's height starts from 1. A return value
            equal to 0 means empty blockchain.

        :return: the height.
        """
        return self.length + self._height_offset

    @property
    def length(self) -> int:
        """Get the blockchain length."""
        return len(self._blocks)

    @property
    def blocks(self) -> Tuple[Block, ...]:
        """Get the blocks."""
        return tuple(self._blocks)

    @property
    def last_block(
        self,
    ) -> Block:
        """Returns the last stored block."""
        return self._blocks[-1]


class BlockBuilder:
    """Helper class to build a block."""

    _current_header: Optional[Header] = None
    _current_transactions: List[Transaction] = []

    def __init__(self) -> None:
        """Initialize the block builder."""
        self.reset()

    def reset(self) -> None:
        """Reset the temporary data structures."""
        self._current_header = None
        self._current_transactions = []

    @property
    def header(self) -> Header:
        """
        Get the block header.

        :return: the block header
        """
        if self._current_header is None:
            raise ValueError("header not set")
        return self._current_header

    @header.setter
    def header(self, header: Header) -> None:
        """Set the header."""
        if self._current_header is not None:
            raise ValueError("header already set")
        self._current_header = header

    @property
    def transactions(self) -> Tuple[Transaction, ...]:
        """Get the sequence of transactions."""
        return tuple(self._current_transactions)

    def add_transaction(self, transaction: Transaction) -> None:
        """Add a transaction."""
        self._current_transactions.append(transaction)

    def get_block(self) -> Block:
        """Get the block."""
        return Block(
            self.header,
            self._current_transactions,
        )


class ConsensusParams:
    """Represent the consensus parameters."""

    def __init__(self, max_participants: int):
        """Initialize the consensus parameters."""
        self._max_participants = max_participants

    @property
    def max_participants(self) -> int:
        """Get the maximum number of participants."""
        return self._max_participants

    @property
    def consensus_threshold(self) -> int:
        """Get the consensus threshold."""
        return consensus_threshold(self.max_participants)

    @classmethod
    def from_json(cls, obj: Dict) -> "ConsensusParams":
        """Get from JSON."""
        max_participants = obj["max_participants"]
        enforce(
            isinstance(max_participants, int) and max_participants >= 0,
            "max_participants must be an integer greater than 0.",
        )
        return cls(max_participants)

    def __eq__(self, other: Any) -> bool:
        """Check equality."""
        if not isinstance(other, ConsensusParams):
            return NotImplemented
        return self.max_participants == other.max_participants


class AbciAppDB:
    """Class to represent all data replicated across agents.

    This class stores all the data in self._data. Every entry on this dict represents an optional "period" within your app execution.
    The concept of period is user-defined, so it might be something like a sequence of rounds that together conform a logical cycle of
    its execution, or it might have no sense at all (thus its optionality) and therefore only period 0 will be used.

    Every "period" entry stores a dict where every key is a saved parameter and its corresponding value a list containing the history
    of the parameter values. For instance, for period 0:

    0: {"parameter_name": [parameter_history]}

    A complete database could look like this:

    data = {
        0: {
            "participants":
                [
                    {"participant_a", "participant_b", "participant_c", "participant_d"},
                    {"participant_a", "participant_b", "participant_c"},
                    {"participant_a", "participant_b", "participant_c", "participant_d"},
                ]
            },
            "other_parameter": [0, 2, 8]
        },
        1: {
            "participants":
                [
                    {"participant_a", "participant_c", "participant_d"},
                    {"participant_a", "participant_b", "participant_c", "participant_d"},
                    {"participant_a", "participant_b", "participant_c"},
                    {"participant_a", "participant_b", "participant_d"},
                    {"participant_a", "participant_b", "participant_c", "participant_d"},
                ],
            "other_parameter": [3, 19, 10, 32, 6]
        },
        2: ...
    }

    # Adding and removing data from the current period
    --------------------------------------------------
    To update the current period entry, just call update() on the class. The new values will be appended to the current list for each updated parameter.

    To clean up old data from the current period entry, call cleanup_current_histories(cleanup_history_depth_current), where cleanup_history_depth_current
    is the amount of data that you want to keep after the cleanup. The newest cleanup_history_depth_current values will be kept for each parameter in the DB.

    # Creating and removing old periods
    -----------------------------------
    To create a new period entry, call create() on the class. The new values will be stored in a new list for each updated parameter.

    To remove old periods, call cleanup(cleanup_history_depth, [cleanup_history_depth_current]), where cleanup_history_depth is the amount of periods
    that you want to keep after the cleanup. The newest cleanup_history_depth periods will be kept. If you also specify cleanup_history_depth_current,
    cleanup_current_histories will be also called (see previous point).

    The parameters cleanup_history_depth and cleanup_history_depth_current can also be configured in skill.yaml so they are used automatically
    when the cleanup method is called from AbciApp.cleanup().

    # Memory warning
    -----------------------------------
    The database is implemented in such a way to avoid indirect modification of its contents.
    It copies all the mutable data structures*, which means that it consumes more memory than expected.
    This is necessary because otherwise it would risk chance of modification from the behaviour side,
    which is a safety concern.

    The effect of this on the memory usage should not be a big concern, because:

        1. The synchronized data of the agents are not intended to store large amount of data.
         IPFS should be used in such cases, and only the hash should be synchronized in the db.
        2. The data are automatically wiped after a predefined `cleanup_history` depth as described above.
        3. The retrieved data are only meant to be used for a short amount of time,
         e.g., to perform a decision on a behaviour, which means that the gc will collect them before they are noticed.

    * the in-built `copy` module is used, which automatically detects if an item is immutable and skips copying it.
    For more information take a look at the `_deepcopy_atomic` method and its usage:
    https://github.com/python/cpython/blob/3.10/Lib/copy.py#L182-L183
    """

    def __init__(
        self,
        setup_data: Dict[str, List[Any]],
        cross_period_persisted_keys: Optional[List[str]] = None,
    ) -> None:
        """Initialize the AbciApp database.

        setup_data must be passed as a Dict[str, List[Any]] (the database internal format).
        The staticmethod 'data_to_lists' can be used to convert from Dict[str, Any] to Dict[str, List[Any]]
        before instantiating this class.

        :param setup_data: the setup data
        :param cross_period_persisted_keys: data keys that will be kept after a new period starts
        """
        AbciAppDB._check_data(setup_data)
        self._setup_data = deepcopy(setup_data)
        self._cross_period_persisted_keys = (
            cross_period_persisted_keys.copy()
            if cross_period_persisted_keys is not None
            else []
        )
        self._data: Dict[int, Dict[str, List[Any]]] = {
            RESET_COUNT_START: self.setup_data  # the key represents the reset index
        }
        self._round_count = ROUND_COUNT_DEFAULT  # ensures first round is indexed at 0!

    @property
    def setup_data(self) -> Dict[str, Any]:
        """
        Get the setup_data without entries which have empty values.

        :return: the setup_data
        """
        # do not return data if no value has been set
        return {k: v for k, v in deepcopy(self._setup_data).items() if len(v)}

    @staticmethod
    def _check_data(data: Any) -> None:
        """Check that all fields in setup data were passed as a list"""
        if not isinstance(data, dict) or not all(
            [isinstance(v, list) for v in data.values()]
        ):
            raise ValueError(
                f"AbciAppDB data must be `Dict[str, List[Any]]`, found `{type(data)}` instead."
            )

    @property
    def reset_index(self) -> int:
        """Get the current reset index."""
        # should return the last key or 0 if we have no data
        return list(self._data)[-1] if self._data else 0

    @property
    def round_count(self) -> int:
        """Get the round count."""
        return self._round_count

    @round_count.setter
    def round_count(self, round_count: int) -> None:
        """Set the round count."""
        self._round_count = round_count

    @property
    def cross_period_persisted_keys(self) -> List[str]:
        """Keys in the database which are persistent across periods."""
        return self._cross_period_persisted_keys.copy()

    def get(self, key: str, default: Any = VALUE_NOT_PROVIDED) -> Optional[Any]:
        """Given a key, get its last for the current reset index."""
        if key in self._data[self.reset_index]:
            return deepcopy(self._data[self.reset_index][key][-1])
        if default != VALUE_NOT_PROVIDED:
            return default
        raise ValueError(
            f"'{key}' field is not set for this period [{self.reset_index}] and no default value was provided."
        )

    def get_strict(self, key: str) -> Any:
        """Get a value from the data dictionary and raise if it is None."""
        return self.get(key)

    def update(self, **kwargs: Any) -> None:
        """Update the current data."""
        # Append new data to the key history
        data = self._data[self.reset_index]
        for key, value in deepcopy(kwargs).items():
            data.setdefault(key, []).append(value)

    def create(self, **kwargs: Any) -> None:
        """Add a new entry to the data."""
        AbciAppDB._check_data(kwargs)
        self._data[self.reset_index + 1] = deepcopy(kwargs)

    def get_latest_from_reset_index(self, reset_index: int) -> Dict[str, Any]:
        """Get the latest key-value pairs from the data dictionary for the specified period."""
        return {
            key: values[-1]
            for key, values in deepcopy(self._data.get(reset_index, {})).items()
        }

    def get_latest(self) -> Dict[str, Any]:
        """Get the latest key-value pairs from the data dictionary for the current period."""
        return self.get_latest_from_reset_index(self.reset_index)

    def increment_round_count(self) -> None:
        """Increment the round count."""
        self._round_count += 1

    def __repr__(self) -> str:
        """Return a string representation of the data."""
        return f"AbciAppDB({self._data})"

    def cleanup(
        self,
        cleanup_history_depth: int,
        cleanup_history_depth_current: Optional[int] = None,
    ) -> None:
        """Reset the db, keeping only the latest entries (periods).

        If cleanup_history_depth_current has been also set, also clear oldest historic values in the current entry.

        :param cleanup_history_depth: depth to clean up history
        :param cleanup_history_depth_current: whether or not to clean up current entry too.
        """
        cleanup_history_depth = max(cleanup_history_depth, MIN_HISTORY_DEPTH)
        self._data = {
            key: self._data[key]
            for key in sorted(self._data.keys())[-cleanup_history_depth:]
        }
        if cleanup_history_depth_current:
            self.cleanup_current_histories(cleanup_history_depth_current)

    def cleanup_current_histories(self, cleanup_history_depth_current: int) -> None:
        """Reset the parameter histories for the current entry (period), keeping only the latest values for each parameter."""
        cleanup_history_depth_current = max(
            cleanup_history_depth_current, MIN_HISTORY_DEPTH
        )
        self._data[self.reset_index] = {
            key: history[-cleanup_history_depth_current:]
            for key, history in self._data[self.reset_index].items()
        }

    @staticmethod
    def data_to_lists(data: Dict[str, Any]) -> Dict[str, List[Any]]:
        """Convert Dict[str, Any] to Dict[str, List[Any]]."""
        return {k: [v] for k, v in data.items()}


class BaseSynchronizedData:
    """
    Class to represent the synchronized data.

    This is the relevant data constructed and replicated by the agents.
    """

    # Keys always set by default
    # `round_count` and `period_count` need to be guaranteed to be synchronized too:
    #
    # * `round_count` is only incremented when scheduling a new round,
    #    which is by definition always a synchronized action.
    # * `period_count` comes from the `reset_index` which is the last key of the `self._data`.
    #    The `self._data` keys are only updated on create, and cleanup operations,
    #    which are also meant to be synchronized since they are used at the rounds.
    default_db_keys: List[str] = [
        "round_count",
        "period_count",
        "nb_participants",
        "safe_contract_address",
    ]

    def __init__(
        self,
        db: AbciAppDB,
    ) -> None:
        """Initialize the synchronized data."""
        self._db = db

    @property
    def db(self) -> AbciAppDB:
        """Get DB."""
        return self._db

    @property
    def round_count(self) -> int:
        """Get the round count."""
        return self.db.round_count

    @property
    def period_count(self) -> int:
        """Get the period count.

        Periods are executions between calls to AbciAppDB.create(), so as soon as it is called,
        a new period begins. It is useful to have a logical subdivision of the FSM execution.
        For example, if AbciAppDB.create() is called during reset, then a period will be the
        execution between resets.

        :return: the period count
        """
        return self.db.reset_index

    @property
    def participants(self) -> FrozenSet[str]:
        """Get the currently active participants."""
        participants = self.db.get_strict("participants")
        if len(participants) == 0:
            raise ValueError("List participants cannot be empty.")
        return cast(FrozenSet[str], participants)

    @property
    def all_participants(self) -> FrozenSet[str]:
        """Get all registered participants."""
        all_participants = self.db.get_strict("all_participants")
        if len(all_participants) == 0:
            raise ValueError("List participants cannot be empty.")
        return cast(FrozenSet[str], all_participants)

    @property
    def sorted_participants(self) -> Sequence[str]:
        """
        Get the sorted participants' addresses.

        The addresses are sorted according to their hexadecimal value;
        this is the reason we use key=str.lower as comparator.

        This property is useful when interacting with the Safe contract.

        :return: the sorted participants' addresses
        """
        return sorted(self.participants, key=str.lower)

    @property
    def nb_participants(self) -> int:
        """Get the number of participants."""
        participants = cast(List, self.db.get("participants", []))
        return len(participants)

    def update(
        self,
        synchronized_data_class: Optional[Type] = None,
        **kwargs: Any,
    ) -> "BaseSynchronizedData":
        """Copy and update the current data."""
        self.db.update(**kwargs)

        class_ = (
            type(self) if synchronized_data_class is None else synchronized_data_class
        )
        return class_(db=self.db)

    def create(
        self,
        synchronized_data_class: Optional[Type] = None,
        **kwargs: Any,
    ) -> "BaseSynchronizedData":
        """Copy and update with new data."""
        self.db.create(**kwargs)
        class_ = (
            type(self) if synchronized_data_class is None else synchronized_data_class
        )
        return class_(db=self.db)

    def __repr__(self) -> str:
        """Return a string representation of the data."""
        return f"{self.__class__.__name__}(db={self._db})"

    @property
    def keeper_randomness(self) -> float:
        """Get the keeper's random number [0-1]."""
        return (
            int(self.most_voted_randomness, base=16) / MAX_INT_256
        )  # DRAND uses sha256 values

    @property
    def most_voted_randomness(self) -> str:
        """Get the most_voted_randomness."""
        return cast(str, self.db.get_strict("most_voted_randomness"))

    @property
    def most_voted_keeper_address(self) -> str:
        """Get the most_voted_keeper_address."""
        return cast(str, self.db.get_strict("most_voted_keeper_address"))

    @property
    def is_keeper_set(self) -> bool:
        """Check whether keeper is set."""
        return self.db.get("most_voted_keeper_address", None) is not None

    @property
    def blacklisted_keepers(self) -> Set[str]:
        """Get the current cycle's blacklisted keepers who cannot submit a transaction."""
        raw = cast(str, self.db.get("blacklisted_keepers", ""))
        return set(textwrap.wrap(raw, ADDRESS_LENGTH))

    @property
    def participant_to_selection(self) -> Mapping:
        """Check whether keeper is set."""
        return cast(Dict, self.db.get_strict("participant_to_selection"))

    @property
    def participant_to_randomness(self) -> Mapping:
        """Check whether keeper is set."""
        return cast(Dict, self.db.get_strict("participant_to_randomness"))

    @property
    def participant_to_votes(self) -> Mapping:
        """Check whether keeper is set."""
        return cast(Dict, self.db.get_strict("participant_to_votes"))

    @property
    def safe_contract_address(self) -> str:
        """Get the safe contract address."""
        return cast(str, self.db.get_strict("safe_contract_address"))


class _MetaAbstractRound(ABCMeta):
    """A metaclass that validates AbstractRound's attributes."""

    def __new__(mcs, name: str, bases: Tuple, namespace: Dict, **kwargs: Any) -> Type:  # type: ignore
        """Initialize the class."""
        new_cls = super().__new__(mcs, name, bases, namespace, **kwargs)

        if ABC in bases:
            # abstract class, return
            return new_cls
        if not issubclass(new_cls, AbstractRound):
            # the check only applies to AbstractRound subclasses
            return new_cls

        mcs._check_consistency(cast(Type[AbstractRound], new_cls))
        return new_cls

    @classmethod
    def _check_consistency(mcs, abstract_round_cls: Type["AbstractRound"]) -> None:
        """Check consistency of class attributes."""
        mcs._check_required_class_attributes(abstract_round_cls)

    @classmethod
    def _check_required_class_attributes(
        mcs, abstract_round_cls: Type["AbstractRound"]
    ) -> None:
        """Check that required class attributes are set."""
        if not hasattr(abstract_round_cls, "synchronized_data_class"):
            raise AbstractRoundInternalError(
                f"'synchronized_data_class' not set on {abstract_round_cls}"
            )
        if not hasattr(abstract_round_cls, "allowed_tx_type"):
            if hasattr(abstract_round_cls, "payload"):
                return
            raise AbstractRoundInternalError(
                f"'allowed_tx_type' not set on {abstract_round_cls}"
            )
        if not hasattr(abstract_round_cls, "payload_attribute"):
            if hasattr(abstract_round_cls, "payload"):
                return
            raise AbstractRoundInternalError(
                f"'payload_attribute' not set on {abstract_round_cls}"
            )


class AbstractRound(
    Generic[EventType, TransactionType], ABC, metaclass=_MetaAbstractRound
):
    """
    This class represents an abstract round.

    A round is a state of the FSM App execution. It usually involves
    interactions between participants in the FSM App,
    although this is not enforced at this level of abstraction.

    Concrete classes must set:
    - synchronized_data_class: the data class associated with this round;
    - allowed_tx_type: the transaction type that is allowed for this round;
    - payload_attribute: the attribute of the payload of this round.

    Optionally, round_id can be defined, although it is recommended to use the autogenerated id.
    """

    __pattern = re.compile(r"(?<!^)(?=[A-Z])")
    _previous_round_tx_type: Optional[TransactionType]

    allowed_tx_type: Optional[TransactionType]
    payload_attribute: str
    synchronized_data_class: Type[BaseSynchronizedData]

    round_id: str

    def __init__(
        self,
        synchronized_data: BaseSynchronizedData,
        consensus_params: ConsensusParams,
        previous_round_tx_type: Optional[TransactionType] = None,
    ) -> None:
        """Initialize the round."""
        self._consensus_params = consensus_params
        self._synchronized_data = synchronized_data
        self.block_confirmations = 0
        self._previous_round_tx_type = previous_round_tx_type

    @classmethod
    def auto_round_id(cls) -> str:
        """
        Get round id automatically.

        This method returns the auto generated id from the class name if the
        class variable behaviour_id is not set on the child class.
        Otherwise, it returns the class variable behaviour_id.
        """
        return (
            cls.round_id
            if isinstance(cls.round_id, str)
            else cls.__pattern.sub("_", cls.__name__).lower()
        )

    @property  # type: ignore
    def round_id(self) -> str:
        """Get round id."""
        return self.auto_round_id()

    @property
    def synchronized_data(self) -> BaseSynchronizedData:
        """Get the synchronized data."""
        return self._synchronized_data

    def check_transaction(self, transaction: Transaction) -> None:
        """
        Check transaction against the current state.

        :param transaction: the transaction
        """
        self.check_allowed_tx_type(transaction)
        self.check_payload(transaction.payload)

    def process_transaction(self, transaction: Transaction) -> None:
        """
        Process a transaction.

        By convention, the payload handler should be a method
        of the class that is named '{payload_name}'.

        :param transaction: the transaction.
        """
        self.check_allowed_tx_type(transaction)
        self.process_payload(transaction.payload)

    @abstractmethod
    def end_block(self) -> Optional[Tuple[BaseSynchronizedData, Enum]]:
        """
        Process the end of the block.

        The role of this method is check whether the round
        is considered ended.

        If the round is ended, the return value is
         - the final result of the round.
         - the event that triggers a transition. If None, the period
            in which the round was executed is considered ended.

        This is done after each block because we consider the consensus engine's
        block, and not the transaction, as the smallest unit
        on which the consensus is reached; in other words,
        each read operation on the state should be done
        only after each block, and not after each transaction.
        """

    def check_allowed_tx_type(self, transaction: Transaction) -> None:
        """
        Check the transaction is of the allowed transaction type.

        :param transaction: the transaction
        :raises: TransactionTypeNotRecognizedError if the transaction can be
                 applied to the current state.
        """
        if self.allowed_tx_type is None:
            raise TransactionTypeNotRecognizedError(
                "current round does not allow transactions"
            )
        tx_type = transaction.payload.transaction_type

        if self._previous_round_tx_type is not None and str(tx_type) == str(
            self._previous_round_tx_type
        ):
            raise LateArrivingTransaction(
                f"request '{tx_type}' is from previous round; skipping"
            )

        if str(tx_type) != str(self.allowed_tx_type):
            raise TransactionTypeNotRecognizedError(
                f"request '{tx_type}' not recognized; only {self.allowed_tx_type} is supported"
            )

    @classmethod
    def check_majority_possible_with_new_voter(
        cls,
        votes_by_participant: Dict[str, BaseTxPayload],
        new_voter: str,
        new_vote: BaseTxPayload,
        nb_participants: int,
        exception_cls: Type[ABCIAppException] = ABCIAppException,
    ) -> None:
        """
        Check that a Byzantine majority is achievable, once a new vote is added.

         :param votes_by_participant: a mapping from a participant to its vote,
                before the new vote is added
         :param new_voter: the new voter
         :param new_vote: the new vote
         :param nb_participants: the total number of participants
         :param exception_cls: the class of the exception to raise in case the
                               check fails.
         :raises: exception_cls: in case the check does not pass.
        """
        # check preconditions
        enforce(
            new_voter not in votes_by_participant,
            "voter has already voted",
            ABCIAppInternalError,
        )
        enforce(
            len(votes_by_participant) <= nb_participants - 1,
            "nb_participants not consistent with votes_by_participants",
            ABCIAppInternalError,
        )

        # copy the input dictionary to avoid side effects
        votes_by_participant = copy(votes_by_participant)

        # add the new vote
        votes_by_participant[new_voter] = new_vote

        cls.check_majority_possible(
            votes_by_participant, nb_participants, exception_cls=exception_cls
        )

    @classmethod
    def check_majority_possible(
        cls,
        votes_by_participant: Dict[str, BaseTxPayload],
        nb_participants: int,
        exception_cls: Type[ABCIAppException] = ABCIAppException,
    ) -> None:
        """
        Check that a Byzantine majority is still achievable.

        The idea is that, even if all the votes have not been delivered yet,
        it can be deduced whether a quorum cannot be reached due to
        divergent preferences among the voters and due to a too small
        number of other participants whose vote has not been delivered yet.

        The check fails iff:

            nb_remaining_votes + largest_nb_votes < quorum

        That is, if the number of remaining votes is not enough to make
        the most voted item so far to exceed the quorum.

        Preconditions on the input:
        - the size of votes_by_participant should not be greater than
          "nb_participants - 1" voters
        - new voter must not be in the current votes_by_participant

        :param votes_by_participant: a mapping from a participant to its vote
        :param nb_participants: the total number of participants
        :param exception_cls: the class of the exception to raise in case the
                              check fails.
        :raises exception_cls: in case the check does not pass.
        """
        enforce(
            nb_participants > 0 and len(votes_by_participant) <= nb_participants,
            "nb_participants not consistent with votes_by_participants",
            ABCIAppInternalError,
        )
        if len(votes_by_participant) == 0:
            return

        votes = votes_by_participant.values()
        vote_count = Counter(tuple(sorted(v.data.items())) for v in votes)
        largest_nb_votes = max(vote_count.values())
        nb_votes_received = sum(vote_count.values())
        nb_remaining_votes = nb_participants - nb_votes_received

        threshold = consensus_threshold(nb_participants)

        if nb_remaining_votes + largest_nb_votes < threshold:
            raise exception_cls(
                f"cannot reach quorum={threshold}, number of remaining votes={nb_remaining_votes}, number of most voted item's votes={largest_nb_votes}"
            )

    @classmethod
    def is_majority_possible(
        cls, votes_by_participant: Dict[str, BaseTxPayload], nb_participants: int
    ) -> bool:
        """
        Return true if a Byzantine majority is achievable, false otherwise.

        :param votes_by_participant: a mapping from a participant to its vote
        :param nb_participants: the total number of participants
        :return: True if the majority is still possible, false otherwise.
        """
        try:
            cls.check_majority_possible(votes_by_participant, nb_participants)
        except ABCIAppException:
            return False
        return True

    @property
    def consensus_threshold(self) -> int:
        """Consensus threshold"""
        return self._consensus_params.consensus_threshold

    @abstractmethod
    def check_payload(self, payload: BaseTxPayload) -> None:
        """Check payload."""

    @abstractmethod
    def process_payload(self, payload: BaseTxPayload) -> None:
        """Process payload."""


class DegenerateRound(AbstractRound, ABC):
    """
    This class represents the finished round during operation.

    It is a sink round.
    """

    allowed_tx_type = None
    payload_attribute = ""
    synchronized_data_class = BaseSynchronizedData

    def check_payload(self, payload: BaseTxPayload) -> None:
        """Check payload."""
        raise NotImplementedError(  # pragma: nocover
            "DegenerateRound should not be used in operation."
        )

    def process_payload(self, payload: BaseTxPayload) -> None:
        """Process payload."""
        raise NotImplementedError(  # pragma: nocover
            "DegenerateRound should not be used in operation."
        )

    def end_block(self) -> Optional[Tuple[BaseSynchronizedData, Enum]]:
        """End block."""
        raise NotImplementedError(  # pragma: nocover
            "DegenerateRound should not be used in operation."
        )


class CollectionRound(AbstractRound, ABC):
    """
    CollectionRound.

    This class represents abstract logic for collection based rounds where
    the round object needs to collect data from different agents. The data
    might for example be from a voting round or estimation round.
    """

    # allow_rejoin is used to allow agents not currently active to deliver a payload
    _allow_rejoin_payloads: bool = False
    # if the payload is serialized to bytes, we verify that the length specified matches
    _hash_length: Optional[int] = None

    def __init__(self, *args: Any, **kwargs: Any):
        """Initialize the collection round."""
        super().__init__(*args, **kwargs)
        self.collection: Dict[str, BaseTxPayload] = {}

    @property
    def accepting_payloads_from(self) -> FrozenSet[str]:
        """Accepting from the active set, or also from (re)joiners"""
        if self._allow_rejoin_payloads:
            return self.synchronized_data.all_participants
        return self.synchronized_data.participants

    @property
    def payloads(self) -> List[BaseTxPayload]:
        """Get all agent payloads"""
        return list(self.collection.values())

    @property
    def payloads_count(self) -> Counter:
        """Get count of payload attributes"""
        return Counter(tuple(sorted(p.data.items())) for p in self.payloads)

    def process_payload(self, payload: BaseTxPayload) -> None:
        """Process payload."""
        if payload.round_count != self.synchronized_data.round_count:
            raise ABCIAppInternalError(
                f"Expected round count {self.synchronized_data.round_count} and got {payload.round_count}."
            )

        sender = payload.sender
        if sender not in self.accepting_payloads_from:
            raise ABCIAppInternalError(
                f"{sender} not in list of participants: {sorted(self.accepting_payloads_from)}"
            )

        if sender in self.collection:
            raise ABCIAppInternalError(
                f"sender {sender} has already sent value for round: {self.round_id}"
            )

        if getattr(self, "_hash_length", None):
            content = payload.tx_hashes
            if not content or len(content) % self._hash_length:
                msg = f"Expecting serialized data of chunk size {self._hash_length}"
                raise ABCIAppInternalError(f"{msg}, got: {content} in {self.round_id}")

        self.collection[sender] = payload

    def check_payload(self, payload: BaseTxPayload) -> None:
        """Check Payload"""

        # NOTE: the TransactionNotValidError is intercepted in ABCIRoundHandler.deliver_tx
        #  which means it will be logged instead of raised
        if payload.round_count != self.synchronized_data.round_count:
            raise TransactionNotValidError(
                f"Expected round count {self.synchronized_data.round_count} and got {payload.round_count}."
            )

        sender_in_participant_set = payload.sender in self.accepting_payloads_from
        if not sender_in_participant_set:
            raise TransactionNotValidError(
                f"{payload.sender} not in list of participants: {sorted(self.accepting_payloads_from)}"
            )

        if payload.sender in self.collection:
            raise TransactionNotValidError(
                f"sender {payload.sender} has already sent value for round: {self.round_id}"
            )

        if getattr(self, "_hash_length", None):
            content = payload.tx_hashes
            if not content or len(content) % self._hash_length:
                msg = f"Expecting serialized data of chunk size {self._hash_length}"
                raise TransactionNotValidError(
                    f"{msg}, got: {content} in {self.round_id}"
                )


class _CollectUntilAllRound(CollectionRound, ABC):
    """
    _CollectUntilAllRound

    This class represents logic for when rounds need to collect payloads from all agents.

    This round should only be used for registration of new agents.
    """

    def check_payload(self, payload: BaseTxPayload) -> None:
        """Check Payload"""
        if payload.round_count != self.synchronized_data.round_count:
            raise TransactionNotValidError(
                f"Expected round count {self.synchronized_data.round_count} and got {payload.round_count}."
            )

        if payload.sender in self.collection:
            raise TransactionNotValidError(
                f"sender {payload.sender} has already sent value for round: {self.round_id}"
            )

    def process_payload(self, payload: BaseTxPayload) -> None:
        """Process payload."""
        try:
            self.check_payload(payload)
        except TransactionNotValidError as e:
            raise ABCIAppInternalError(e.args[0]) from e

        self.collection[payload.sender] = payload

    @property
    def collection_threshold_reached(
        self,
    ) -> bool:
        """Check that the collection threshold has been reached."""
        return len(self.collection) >= self._consensus_params.max_participants


class CollectDifferentUntilAllRound(_CollectUntilAllRound, ABC):
    """
    CollectDifferentUntilAllRound

    This class represents logic for rounds where a round needs to collect
    different payloads from each agent.

    This round should only be used for registration of new agents when there is synchronization of the db.
    """

    def check_payload(self, payload: BaseTxPayload) -> None:
        """Check Payload"""
        collected_value = getattr(payload, self.payload_attribute)
        attribute_values = (
            getattr(collection_value, self.payload_attribute)
            for collection_value in self.collection.values()
        )

        if (
            payload.sender not in self.collection
            and collected_value in attribute_values
        ):
            raise TransactionNotValidError(
                f"`CollectDifferentUntilAllRound` encountered a value '{collected_value}' that already exists. "
                f"All values: {attribute_values}"
            )

        super().check_payload(payload)


class CollectSameUntilAllRound(_CollectUntilAllRound, ABC):
    """
    This class represents logic for when a round needs to collect the same payload from all the agents.

    This round should only be used for registration of new agents when there is no synchronization of the db.
    """

    def check_payload(self, payload: BaseTxPayload) -> None:
        """Check Payload"""
        collected_value = getattr(payload, self.payload_attribute)
        attribute_values = tuple(
            getattr(collection_value, self.payload_attribute)
            for collection_value in self.collection.values()
        )

        if (
            payload.sender not in self.collection
            and len(self.collection)
            and collected_value not in attribute_values
        ):
            raise TransactionNotValidError(
                f"`CollectSameUntilAllRound` encountered a value '{collected_value}' "
                f"which is not the same as the already existing one: '{attribute_values[0]}'"
            )

        super().check_payload(payload)

    @property
    def common_payload(
        self,
    ) -> Any:
        """Get the common payload among the agents."""
        most_common_payload, max_votes = self.payloads_count.most_common(1)[0]
        if max_votes < self._consensus_params.max_participants:
            raise ABCIAppInternalError(
                f"{max_votes} votes are not enough for `CollectSameUntilAllRound`. Expected: "
                f"`n_votes = max_participants = {self._consensus_params.max_participants}`"
            )
        return most_common_payload


class CollectSameUntilThresholdRound(CollectionRound, ABC):
    """
    CollectSameUntilThresholdRound

    This class represents logic for rounds where a round needs to collect
    same payload from k of n agents.
    """

    done_event: Any
    no_majority_event: Any
    none_event: Any
    collection_key: str
    selection_key: str

    @property
    def threshold_reached(
        self,
    ) -> bool:
        """Check if the threshold has been reached."""
        counts = self.payloads_count.values()
        return any(count >= self.consensus_threshold for count in counts)

    @property
    def most_voted_payload(
        self,
    ) -> Any:
        """Get the most voted payload."""
        most_voted_payload, max_votes = self.payloads_count.most_common()[0]
        if max_votes < self.consensus_threshold:
            raise ABCIAppInternalError("not enough votes")
        return dict(most_voted_payload)

    def end_block(self) -> Optional[Tuple[BaseSynchronizedData, Enum]]:
        """Process the end of the block."""
        if self.threshold_reached and self.most_voted_payload is not None:
            synchronized_data = self.synchronized_data.update(
                synchronized_data_class=self.synchronized_data_class,
                **{
                    self.collection_key: self.collection,
                    self.selection_key: self.most_voted_payload,
                },
            )
            return synchronized_data, self.done_event
        if self.threshold_reached and self.most_voted_payload is None:
            return self.synchronized_data, self.none_event
        if not self.is_majority_possible(
            self.collection, self.synchronized_data.nb_participants
        ):
            return self.synchronized_data, self.no_majority_event
        return None


class OnlyKeeperSendsRound(AbstractRound, ABC):
    """
    OnlyKeeperSendsRound

    This class represents logic for rounds where only one agent sends a
    payload
    """

    keeper_payload: Optional[Any]
    done_event: Any
    fail_event: Any
    payload_key: str

    def __init__(self, *args: Any, **kwargs: Any):
        """Initialize the 'collect-observation' round."""
        super().__init__(*args, **kwargs)
        self.keeper_sent_payload = False
        self.keeper_payload: Optional[Any] = None

    def process_payload(self, payload: BaseTxPayload) -> None:
        """Handle a deploy safe payload."""
        if payload.round_count != self.synchronized_data.round_count:
            raise ABCIAppInternalError(
                f"Expected round count {self.synchronized_data.round_count} and got {payload.round_count}."
            )

        sender = payload.sender

        if sender not in self.synchronized_data.participants:
            raise ABCIAppInternalError(
                f"{sender} not in list of participants: {sorted(self.synchronized_data.participants)}"
            )

        if sender != self.synchronized_data.most_voted_keeper_address:
            raise ABCIAppInternalError(f"{sender} not elected as keeper.")

        if self.keeper_sent_payload:
            raise ABCIAppInternalError("keeper already set the payload.")

        self.keeper_payload = payload.data
        self.keeper_sent_payload = True

    def check_payload(self, payload: BaseTxPayload) -> None:
        """Check a deploy safe payload can be applied to the current state."""
        if payload.round_count != self.synchronized_data.round_count:
            raise TransactionNotValidError(
                f"Expected round count {self.synchronized_data.round_count} and got {payload.round_count}."
            )

        sender = payload.sender
        sender_in_participant_set = sender in self.synchronized_data.participants
        if not sender_in_participant_set:
            raise TransactionNotValidError(
                f"{sender} not in list of participants: {sorted(self.synchronized_data.participants)}"
            )

        sender_is_elected_sender = (
            sender == self.synchronized_data.most_voted_keeper_address
        )
        if not sender_is_elected_sender:
            raise TransactionNotValidError(f"{sender} not elected as keeper.")

        if self.keeper_sent_payload:
            raise TransactionNotValidError("keeper payload value already set.")

    @property
    def has_keeper_sent_payload(
        self,
    ) -> bool:
        """Check if keeper has sent the payload."""

        return self.keeper_sent_payload

    def end_block(self) -> Optional[Tuple[BaseSynchronizedData, Enum]]:
        """Process the end of the block."""
        # if reached participant threshold, set the result
        if self.has_keeper_sent_payload and self.keeper_payload is not None:
            synchronized_data = self.synchronized_data.update(
                synchronized_data_class=self.synchronized_data_class,
                **{self.payload_key: self.keeper_payload},
            )
            return synchronized_data, self.done_event
        if self.has_keeper_sent_payload and self.keeper_payload is None:
            return self.synchronized_data, self.fail_event
        return None


class VotingRound(CollectionRound, ABC):
    """
    VotingRound

    This class represents logic for rounds where a round needs votes from
    agents, pass if k same votes of n agents
    """

    done_event: Any
    negative_event: Any
    none_event: Any
    no_majority_event: Any
    collection_key: str

    @property
    def vote_count(self) -> Counter:
        """Get agent payload vote count"""

        def parse_payload(payload: Any) -> Optional[bool]:
            if not hasattr(payload, "vote"):
                raise ValueError(f"payload {payload} has no attribute `vote`")
            return payload.vote

        return Counter(parse_payload(payload) for payload in self.collection.values())

    @property
    def positive_vote_threshold_reached(self) -> bool:
        """Check that the vote threshold has been reached."""
        return self.vote_count[True] >= self.consensus_threshold

    @property
    def negative_vote_threshold_reached(self) -> bool:
        """Check that the vote threshold has been reached."""
        return self.vote_count[False] >= self.consensus_threshold

    @property
    def none_vote_threshold_reached(self) -> bool:
        """Check that the vote threshold has been reached."""
        return self.vote_count[None] >= self.consensus_threshold

    def end_block(self) -> Optional[Tuple[BaseSynchronizedData, Enum]]:
        """Process the end of the block."""
        # if reached participant threshold, set the result
        if self.positive_vote_threshold_reached:
            synchronized_data = self.synchronized_data.update(
                synchronized_data_class=self.synchronized_data_class,
                **{self.collection_key: self.collection},
            )
            return synchronized_data, self.done_event
        if self.negative_vote_threshold_reached:
            return self.synchronized_data, self.negative_event
        if self.none_vote_threshold_reached:
            return self.synchronized_data, self.none_event
        if not self.is_majority_possible(
            self.collection, self.synchronized_data.nb_participants
        ):
            return self.synchronized_data, self.no_majority_event
        return None


class CollectDifferentUntilThresholdRound(CollectionRound, ABC):
    """
    CollectDifferentUntilThresholdRound

    This class represents logic for rounds where a round needs to collect
    different payloads from k of n agents
    """

    done_event: Any
    no_majority_event: Any
    collection_key: str
    required_block_confirmations: int = 0

    @property
    def collection_threshold_reached(
        self,
    ) -> bool:
        """Check if the threshold has been reached."""
        return len(self.collection) >= self.consensus_threshold

    def end_block(self) -> Optional[Tuple[BaseSynchronizedData, Enum]]:
        """Process the end of the block."""
        if self.collection_threshold_reached:
            self.block_confirmations += 1
        if (  # contracts are set from previous rounds
            self.collection_threshold_reached
            and self.block_confirmations > self.required_block_confirmations
            # we also wait here as it gives more (available) agents time to join
        ):
            synchronized_data = self.synchronized_data.update(
                synchronized_data_class=self.synchronized_data_class,
                **{
                    self.collection_key: self.collection,
                },
            )
            return synchronized_data, self.done_event
        if (
            not self.is_majority_possible(
                self.collection, self.synchronized_data.nb_participants
            )
            and self.block_confirmations > self.required_block_confirmations
        ):
            return self.synchronized_data, self.no_majority_event  # pragma: no cover
        return None


class CollectNonEmptyUntilThresholdRound(CollectDifferentUntilThresholdRound, ABC):
    """
    Collect all the data among agents.

    This class represents logic for rounds where we need to collect
    payloads from each agent which will contain optional, different data and only keep the non-empty.

    This round may be used for cases that we want to collect all the agent's data, such as late-arriving messages.
    """

    none_event: Any

    def _get_non_empty_values(self) -> List:
        """Get the non-empty values from the payload, for the given attribute."""
        non_empty_values = []

        for payload in self.collection.values():
            # attribute_value = getattr(payload, self.payload_attribute, None)
            if payload.data:
                non_empty_values.append(payload.data)

        return non_empty_values

    def end_block(self) -> Optional[Tuple[BaseSynchronizedData, Enum]]:
        """Process the end of the block."""
        if self.collection_threshold_reached:
            self.block_confirmations += 1
        if (
            self.collection_threshold_reached
            and self.block_confirmations > self.required_block_confirmations
        ):
            non_empty_values = self._get_non_empty_values()

            synchronized_data = self.synchronized_data.update(
                synchronized_data_class=self.synchronized_data_class,
                **{
                    self.collection_key: non_empty_values,
                },
            )

            if len(non_empty_values) == 0:
                return synchronized_data, self.none_event
            return synchronized_data, self.done_event

        # TODO: https://github.com/valory-xyz/open-autonomy/pull/1466#issuecomment-1288067700
        if (
            not self.is_majority_possible(
                self.collection, self.synchronized_data.nb_participants
            )
            and self.block_confirmations > self.required_block_confirmations
        ):
            return self.synchronized_data, self.no_majority_event
        return None


AppState = Type[AbstractRound]
AbciAppTransitionFunction = Dict[AppState, Dict[EventType, AppState]]
EventToTimeout = Dict[EventType, float]


@dataclass(order=True)
class TimeoutEvent(Generic[EventType]):
    """Timeout event."""

    deadline: datetime.datetime
    entry_count: int
    event: EventType = field(compare=False)
    cancelled: bool = field(default=False, compare=False)


class Timeouts(Generic[EventType]):
    """Class to keep track of pending timeouts."""

    def __init__(self) -> None:
        """Initialize."""
        # The entry count serves as a tie-breaker so that two tasks with
        # the same priority are returned in the order they were added
        self._counter = itertools.count()

        # The timeout priority queue keeps the earliest deadline at the top.
        self._heap: List[TimeoutEvent[EventType]] = []

        # Mapping from entry id to task
        self._entry_finder: Dict[int, TimeoutEvent[EventType]] = {}

    @property
    def size(self) -> int:
        """Get the size of the timeout queue."""
        return len(self._heap)

    def add_timeout(self, deadline: datetime.datetime, event: EventType) -> int:
        """Add a timeout."""
        entry_count = next(self._counter)
        timeout_event = TimeoutEvent[EventType](deadline, entry_count, event)
        heapq.heappush(self._heap, timeout_event)
        self._entry_finder[entry_count] = timeout_event
        return entry_count

    def cancel_timeout(self, entry_count: int) -> None:
        """
        Remove a timeout.

        :param entry_count: the entry id to remove.
        :raises: KeyError: if the entry count is not found.
        """
        if entry_count in self._entry_finder:
            self._entry_finder[entry_count].cancelled = True

    def pop_earliest_cancelled_timeouts(self) -> None:
        """Pop earliest cancelled timeouts."""
        if self.size == 0:
            return
        entry = self._heap[0]  # heap peak
        while entry.cancelled:
            self.pop_timeout()
            if self.size == 0:
                break
            entry = self._heap[0]

    def get_earliest_timeout(self) -> Tuple[datetime.datetime, Any]:
        """Get the earliest timeout-event pair."""
        entry = self._heap[0]
        return entry.deadline, entry.event

    def pop_timeout(self) -> Tuple[datetime.datetime, Any]:
        """Remove and return the earliest timeout-event pair."""
        entry = heapq.heappop(self._heap)
        del self._entry_finder[entry.entry_count]
        return entry.deadline, entry.event


class _MetaAbciApp(ABCMeta):
    """A metaclass that validates AbciApp's attributes."""

    def __new__(mcs, name: str, bases: Tuple, namespace: Dict, **kwargs: Any) -> Type:  # type: ignore
        """Initialize the class."""
        new_cls = super().__new__(mcs, name, bases, namespace, **kwargs)

        if ABC in bases:
            # abstract class, return
            return new_cls
        if not issubclass(new_cls, AbciApp):
            # the check only applies to AbciApp subclasses
            return new_cls

        mcs._check_consistency(cast(Type[AbciApp], new_cls))
        return new_cls

    @classmethod
    def _check_consistency(mcs, abci_app_cls: Type["AbciApp"]) -> None:
        """Check consistency of class attributes."""
        mcs._check_required_class_attributes(abci_app_cls)
        mcs._check_initial_states_and_final_states(abci_app_cls)
        mcs._check_consistency_outgoing_transitions_from_non_final_states(abci_app_cls)
        mcs._check_db_constraints_consistency(abci_app_cls)

    @classmethod
    def _check_required_class_attributes(mcs, abci_app_cls: Type["AbciApp"]) -> None:
        """Check that required class attributes are set."""
        if not hasattr(abci_app_cls, "initial_round_cls"):
            raise ABCIAppInternalError("'initial_round_cls' field not set")
        if not hasattr(abci_app_cls, "transition_function"):
            raise ABCIAppInternalError("'transition_function' field not set")

    @classmethod
    def _check_initial_states_and_final_states(
        mcs,
        abci_app_cls: Type["AbciApp"],
    ) -> None:
        """
        Check that initial states and final states are consistent.

        I.e.:
        - check that all the initial states are in the set of states specified
          by the transition function.
        - check that the initial state has outgoing transitions
        - check that the initial state does not trigger timeout events. This is
          because we need at least one block/timestamp to start timeouts.
        - check that initial states are not final states.
        - check that the set of final states is a proper subset of the set of
          states.
        - check that a final state does not have outgoing transitions.

        :param abci_app_cls: the AbciApp class
        """
        initial_round_cls = abci_app_cls.initial_round_cls
        initial_states = abci_app_cls.initial_states
        transition_function = abci_app_cls.transition_function
        final_states = abci_app_cls.final_states
        states = abci_app_cls.get_all_rounds()

        enforce(
            initial_states == set() or initial_round_cls in initial_states,
            f"initial round class {initial_round_cls} is not in the set of "
            f"initial states: {initial_states}",
        )
        enforce(
            initial_round_cls in states
            and all(initial_state in states for initial_state in initial_states),
            "initial states must be in the set of states",
        )

        true_initial_states = (
            initial_states if initial_states != set() else {initial_round_cls}
        )
        enforce(
            all(
                initial_state not in final_states
                for initial_state in true_initial_states
            ),
            "initial states cannot be final states",
        )

        unknown_final_states = set.difference(final_states, states)
        enforce(
            len(unknown_final_states) == 0,
            f"the following final states are not in the set of states:"
            f" {unknown_final_states}",
        )

        enforce(
            all(
                len(transition_function[final_state]) == 0
                for final_state in final_states
            ),
            "final states cannot have outgoing transitions",
        )

        enforce(
            all(
                issubclass(final_state, DegenerateRound) for final_state in final_states
            ),
            "final round classes must be subclasses of the DegenerateRound class",
        )

    @classmethod
    def _check_db_constraints_consistency(mcs, abci_app_cls: Type["AbciApp"]) -> None:
        """Check that the pre and post conditions on the db are consistent with the initial and final states."""
        expected = abci_app_cls.initial_states
        actual = abci_app_cls.db_pre_conditions.keys()
        is_pre_conditions_set = len(actual) != 0
        invalid_initial_states = (
            set.difference(expected, actual) if is_pre_conditions_set else set()
        )
        enforce(
            len(invalid_initial_states) == 0,
            f"db pre conditions contain invalid initial states: {invalid_initial_states}",
        )
        expected = abci_app_cls.final_states
        actual = abci_app_cls.db_post_conditions.keys()
        is_post_conditions_set = len(actual) != 0
        invalid_final_states = (
            set.difference(expected, actual) if is_post_conditions_set else set()
        )
        enforce(
            len(invalid_final_states) == 0,
            f"db post conditions contain invalid final states: {invalid_final_states}",
        )
        all_pre_conditions = {
            value
            for values in abci_app_cls.db_pre_conditions.values()
            for value in values
        }
        all_post_conditions = {
            value
            for values in abci_app_cls.db_post_conditions.values()
            for value in values
        }
        enforce(
            len(all_pre_conditions.intersection(all_post_conditions)) == 0,
            "db pre and post conditions intersect",
        )
        intersection = set(abci_app_cls.default_db_preconditions).intersection(
            all_pre_conditions
        )
        enforce(
            len(intersection) == 0,
            f"db pre conditions contain value that is a default pre condition: {intersection}",
        )
        intersection = set(abci_app_cls.default_db_preconditions).intersection(
            all_post_conditions
        )
        enforce(
            len(intersection) == 0,
            f"db post conditions contain value that is a default post condition: {intersection}",
        )

    @classmethod
    def _check_consistency_outgoing_transitions_from_non_final_states(
        mcs, abci_app_cls: Type["AbciApp"]
    ) -> None:
        """
        Check consistency of outgoing transitions from non-final states.

        In particular, check that all non-final states have:
        - at least one non-timeout transition.
        - at most one timeout transition

        :param abci_app_cls: the AbciApp class
        """
        states = abci_app_cls.get_all_rounds()
        event_to_timeout = abci_app_cls.event_to_timeout

        non_final_states = states.difference(abci_app_cls.final_states)
        timeout_events = set(event_to_timeout.keys())
        for non_final_state in non_final_states:
            outgoing_transitions = abci_app_cls.transition_function[non_final_state]

            outgoing_events = set(outgoing_transitions.keys())
            outgoing_timeout_events = set.intersection(outgoing_events, timeout_events)
            outgoing_nontimeout_events = set.difference(outgoing_events, timeout_events)

            enforce(
                len(outgoing_timeout_events) < 2,
                f"non-final state {non_final_state} cannot have more than one "
                f"outgoing timeout event, got: "
                f"{', '.join(map(str, outgoing_timeout_events))}",
            )
            enforce(
                len(outgoing_nontimeout_events) > 0,
                f"non-final state {non_final_state} must have at least one "
                f"non-timeout transition",
            )


class AbciApp(
    Generic[EventType], ABC, metaclass=_MetaAbciApp
):  # pylint: disable=too-many-instance-attributes
    """
    Base class for ABCI apps.

    Concrete classes of this class implement the ABCI App.
    """

    initial_round_cls: AppState
    initial_states: Set[AppState] = set()
    transition_function: AbciAppTransitionFunction
    final_states: Set[AppState] = set()
    event_to_timeout: EventToTimeout = {}
    cross_period_persisted_keys: List[str] = ["safe_contract_address"]
    background_round_cls: Optional[AppState] = None
    termination_transition_function: Optional[AbciAppTransitionFunction] = None
    termination_event: Optional[EventType] = None
    default_db_preconditions: List[str] = BaseSynchronizedData.default_db_keys
    db_pre_conditions: Dict[AppState, List[str]] = {}
    db_post_conditions: Dict[AppState, List[str]] = {}
    _is_abstract: bool = True

    def __init__(
        self,
        synchronized_data: BaseSynchronizedData,
        consensus_params: ConsensusParams,
        logger: logging.Logger,
    ):
        """Initialize the AbciApp."""

        synchronized_data_class = self.initial_round_cls.synchronized_data_class
        synchronized_data = synchronized_data_class(db=synchronized_data.db)

        self._initial_synchronized_data = synchronized_data
        self.consensus_params = consensus_params
        self.logger = logger

        self._current_round_cls: Optional[AppState] = None
        self._current_round: Optional[AbstractRound] = None
        self._background_round: Optional[AbstractRound] = None
        self._last_round: Optional[AbstractRound] = None
        self._previous_rounds: List[AbstractRound] = []
        self._current_round_height: int = 0
        self._round_results: List[BaseSynchronizedData] = []
        self._last_timestamp: Optional[datetime.datetime] = None
        self._current_timeout_entries: List[int] = []
        self._timeouts = Timeouts[EventType]()
        self._reset_index = 0
        self._is_termination_set = (
            self.background_round_cls is not None
            and self.termination_transition_function is not None
            and self.termination_event is not None
        )

    @classmethod
    def is_abstract(cls) -> bool:
        """Return if the abci app is abstract."""
        return cls._is_abstract

    @classmethod
    def add_termination(
        cls,
        background_round_cls: AppState,
        termination_event: EventType,
        termination_abci_app: Type["AbciApp"],
    ) -> Type["AbciApp"]:
        """Sets the termination related class variables."""
        cls.background_round_cls = background_round_cls
        cls.termination_transition_function = termination_abci_app.transition_function
        cls.termination_event = termination_event
        new_cross_period_persisted_keys = copy(cls.cross_period_persisted_keys)
        new_cross_period_persisted_keys.extend(
            termination_abci_app.cross_period_persisted_keys
        )
        new_cross_period_persisted_keys = list(set(new_cross_period_persisted_keys))
        cls.cross_period_persisted_keys = new_cross_period_persisted_keys
        return cls

    @property
    def synchronized_data(self) -> BaseSynchronizedData:
        """Return the current synchronized data."""
        latest_result = self.latest_result or self._initial_synchronized_data
        if self._current_round_cls is None:
            return latest_result
        synchronized_data_class = self._current_round_cls.synchronized_data_class
        result = (
            synchronized_data_class(db=latest_result.db)
            if isclass(synchronized_data_class)
            and issubclass(synchronized_data_class, BaseSynchronizedData)
            else latest_result
        )
        return result

    @property
    def reset_index(self) -> int:
        """Return the reset index."""
        return self._reset_index

    @reset_index.setter
    def reset_index(self, reset_index: int) -> None:
        """Set the reset index."""
        self._reset_index = reset_index

    @classmethod
    def get_all_rounds(cls) -> Set[AppState]:
        """Get all the round states."""
        return set(cls.transition_function)

    @classmethod
    def get_all_events(cls) -> Set[EventType]:
        """Get all the events."""
        events: Set[EventType] = set()
        for _, transitions in cls.transition_function.items():
            events.update(transitions.keys())
        return events

    @staticmethod
    def _get_rounds_from_transition_function(
        transition_function: Optional[AbciAppTransitionFunction],
    ) -> Set[AppState]:
        """Get rounds from a transition function."""
        if transition_function is None:
            return set()
        result: Set[AppState] = set()
        for start, transitions in transition_function.items():
            result.add(start)
            result.update(transitions.values())
        return result

    @classmethod
    def get_all_round_classes(
        cls, include_termination_rounds: bool = False
    ) -> Set[AppState]:
        """Get all round classes."""
        result: Set[AppState] = cls._get_rounds_from_transition_function(
            cls.transition_function
        )
        if include_termination_rounds:
            termination_rounds = cls._get_rounds_from_transition_function(
                cls.termination_transition_function,
            )
            result.update(termination_rounds)
        return result

    @property
    def last_timestamp(self) -> datetime.datetime:
        """Get last timestamp."""
        if self._last_timestamp is None:
            raise ABCIAppInternalError("last timestamp is None")
        return self._last_timestamp

    def setup(self) -> None:
        """Set up the behaviour."""
        self.schedule_round(self.initial_round_cls)
        if self.is_termination_set:
            self.background_round_cls = cast(AppState, self.background_round_cls)
            self._background_round = self.background_round_cls(
                self._initial_synchronized_data,
                self.consensus_params,
            )

    def _log_start(self) -> None:
        """Log the entering in the round."""
        self.logger.info(
            f"Entered in the '{self.current_round.round_id}' round for period "
            f"{self.synchronized_data.period_count}"
        )

    def _log_end(self, event: EventType) -> None:
        """Log the exiting from the round."""
        self.logger.info(
            f"'{self.current_round.round_id}' round is done with event: {event}"
        )

    def _extend_previous_rounds_with_current_round(self) -> None:
        self._previous_rounds.append(self.current_round)
        self._current_round_height += 1

    def schedule_round(self, round_cls: AppState) -> None:
        """
        Schedule a round class.

        this means:
        - cancel timeout events belonging to the current round;
        - instantiate the new round class and set it as current round;
        - create new timeout events and schedule them according to the latest
          timestamp.

        :param round_cls: the class of the new round.
        """
        self.logger.debug("scheduling new round: %s", round_cls)
        for entry_id in self._current_timeout_entries:
            self._timeouts.cancel_timeout(entry_id)

        self._current_timeout_entries = []
        next_events = list(self.transition_function.get(round_cls, {}).keys())
        for event in next_events:
            timeout = self.event_to_timeout.get(event, None)
            # if first round, last_timestamp is None.
            # This means we do not schedule timeout events,
            # but we allow timeout events from the initial state
            # in case of concatenation.
            if timeout is not None and self._last_timestamp is not None:
                # last timestamp can be in the past relative to last seen block
                # time if we're scheduling from within update_time
                deadline = self.last_timestamp + datetime.timedelta(0, timeout)
                entry_id = self._timeouts.add_timeout(deadline, event)
                self.logger.info(
                    "scheduling timeout of %s seconds for event %s with deadline %s",
                    timeout,
                    event,
                    deadline,
                )
                self._current_timeout_entries.append(entry_id)

        self._last_round = self._current_round
        self._current_round_cls = round_cls
        self._current_round = round_cls(
            self.synchronized_data,
            self.consensus_params,
            (
                self._last_round.allowed_tx_type
                if self._last_round is not None
                and self._last_round.allowed_tx_type
                != self._current_round_cls.allowed_tx_type
                # when transitioning to a round with the same payload type we set None as otherwise it will allow no tx to be sumitted
                else None
            ),
        )
        self._log_start()
        self.synchronized_data.db.increment_round_count()  # ROUND_COUNT_DEFAULT is -1

    @property
    def current_round(self) -> AbstractRound:
        """Get the current round."""
        if self._current_round is None:
            raise ValueError("current_round not set!")
        return self._current_round

    @property
    def background_round(self) -> AbstractRound:
        """Get the background round."""
        if self._background_round is None:
            raise ValueError("background_round not set!")
        return self._background_round

    @property
    def is_termination_set(self) -> bool:
        """Get whether termination is set."""
        return self._is_termination_set

    @property
    def current_round_id(self) -> Optional[str]:
        """Get the current round id."""
        return self._current_round.round_id if self._current_round else None

    @property
    def current_round_height(self) -> int:
        """Get the current round height."""
        return self._current_round_height

    @property
    def last_round_id(self) -> Optional[str]:
        """Get the last round id."""
        return self._last_round.round_id if self._last_round else None

    @property
    def is_finished(self) -> bool:
        """Check whether the AbciApp execution has finished."""
        return self._current_round is None

    @property
    def latest_result(self) -> Optional[BaseSynchronizedData]:
        """Get the latest result of the round."""
        return None if len(self._round_results) == 0 else self._round_results[-1]

    @property
    def background_round_tx_type(self) -> Optional[str]:
        """Returns the allowed transaction type for background round."""
        if self.is_termination_set:
            return cast(AppState, self.background_round_cls).allowed_tx_type
        return None  # pragma: no cover

    def check_transaction(self, transaction: Transaction) -> None:
        """
        Check a transaction.

        The background round runs concurrently with other (normal) rounds.
        First we check if the transaction is meant for the background round,
        if not we forward to the current round object.

        :param transaction: the transaction.
        """
        if (
            self.is_termination_set
            and transaction.payload.transaction_type == self.background_round_tx_type
        ):
            self.background_round.check_transaction(transaction)
            return
        self.current_round.check_transaction(transaction)

    def process_transaction(self, transaction: Transaction) -> None:
        """
        Process a transaction.

        The background round runs concurrently with other (normal) rounds.
        First we check if the transaction is meant for the background round,
        if not we forward to the current round object.

        :param transaction: the transaction.
        """
        if (
            self.is_termination_set
            and transaction.payload.transaction_type == self.background_round_tx_type
        ):
            self.background_round.process_transaction(transaction)
            return
        self.current_round.process_transaction(transaction)

    def process_event(
        self, event: EventType, result: Optional[BaseSynchronizedData] = None
    ) -> None:
        """Process a round event."""
        if self._current_round_cls is None:
            self.logger.info(
                f"cannot process event '{event}' as current state is not set"
            )
            return

        # we first check whether the event is the special termination event.
        # if that's the case, we proceed with the termination transition function,
        # regardless of what the current round is
        if self.is_termination_set and event == self.termination_event:
            self.termination_transition_function = cast(
                AbciAppTransitionFunction, self.termination_transition_function
            )
            self.background_round_cls = cast(AppState, self.background_round_cls)
            next_round_cls = self.termination_transition_function[
                self.background_round_cls
            ].get(event, None)

            # we switch the current transition function, with the termination
            # transition function. Note that we don't need to return to the
            # normal transition function (self.transition_function) because
            # the termination transition function is sufficient for going
            # through the necessary rounds
            self.transition_function = self.termination_transition_function
            self.logger.info(
                f"The termination event was produced, transitioning to `{cast(AppState, next_round_cls).auto_round_id()}`."
            )
        else:
            next_round_cls = self.transition_function[self._current_round_cls].get(
                event, None
            )
        self._extend_previous_rounds_with_current_round()
        if result is not None:
            self._round_results.append(result)
        else:
            # we duplicate the state since the round was preemptively ended
            self._round_results.append(self.current_round.synchronized_data)

        self._log_end(event)
        if next_round_cls is not None:
            self.schedule_round(next_round_cls)
        else:
            self.logger.warning("AbciApp has reached a dead end.")
            self._current_round_cls = None
            self._current_round = None

    def update_time(self, timestamp: datetime.datetime) -> None:
        """
        Observe timestamp from last block.

        :param timestamp: the latest block's timestamp.
        """
        self.logger.info("arrived block with timestamp: %s", timestamp)
        self.logger.info("current AbciApp time: %s", self._last_timestamp)
        self._timeouts.pop_earliest_cancelled_timeouts()

        if self._timeouts.size == 0:
            # if no pending timeouts, then it is safe to
            # move forward the last known timestamp to the
            # latest block's timestamp.
            self.logger.info("no pending timeout, move time forward")
            self._last_timestamp = timestamp
            return

        earliest_deadline, _ = self._timeouts.get_earliest_timeout()
        while earliest_deadline <= timestamp:
            # the earliest deadline is expired. Pop it from the
            # priority queue and process the timeout event.
            expired_deadline, timeout_event = self._timeouts.pop_timeout()
            self.logger.warning(
                "expired deadline %s with event %s at AbciApp time %s",
                expired_deadline,
                timeout_event,
                timestamp,
            )

            # the last timestamp now becomes the expired deadline
            # clearly, it is earlier than the current highest known
            # timestamp that comes from the consensus engine.
            # However, we need it to correctly simulate the timeouts
            # of the next rounds. (for now we set it to timestamp to explore
            # the impact)
            self._last_timestamp = timestamp
            self.logger.info(
                "current AbciApp time after expired deadline: %s", self.last_timestamp
            )

            self.process_event(timeout_event)

            self._timeouts.pop_earliest_cancelled_timeouts()
            if self._timeouts.size == 0:
                break
            earliest_deadline, _ = self._timeouts.get_earliest_timeout()

        # at this point, there is no timeout event left to be triggered,
        # so it is safe to move forward the last known timestamp to the
        # new block's timestamp
        self._last_timestamp = timestamp
        self.logger.debug("final AbciApp time: %s", self._last_timestamp)

    def cleanup(
        self,
        cleanup_history_depth: int,
        cleanup_history_depth_current: Optional[int] = None,
    ) -> None:
        """Clear data."""
        if len(self._round_results) != len(self._previous_rounds):
            raise ABCIAppInternalError("Inconsistent round lengths")  # pragma: nocover
        # we need at least the last round result, and for symmetry we impose the same condition
        # on previous rounds and state.db
        cleanup_history_depth = max(cleanup_history_depth, MIN_HISTORY_DEPTH)
        self._previous_rounds = self._previous_rounds[-cleanup_history_depth:]
        self._round_results = self._round_results[-cleanup_history_depth:]
        self.synchronized_data.db.cleanup(
            cleanup_history_depth, cleanup_history_depth_current
        )
        self._reset_index += 1

    def cleanup_current_histories(self, cleanup_history_depth_current: int) -> None:
        """Reset the parameter histories for the current entry (period), keeping only the latest values for each parameter."""
        self.synchronized_data.db.cleanup_current_histories(
            cleanup_history_depth_current
        )


class RoundSequence:  # pylint: disable=too-many-instance-attributes
    """
    This class represents a sequence of rounds

    It is a generic class that keeps track of the current round
    of the consensus period. It receives 'deliver_tx' requests
    from the ABCI handlers and forwards them to the current
    active round instance, which implements the ABCI app logic.
    It also schedules the next round (if any) whenever a round terminates.
    """

    class _BlockConstructionState(Enum):
        """
        Phases of an ABCI-based block construction.

        WAITING_FOR_BEGIN_BLOCK: the app is ready to accept
            "begin_block" requests from the consensus engine node.
            Then, it transitions into the 'WAITING_FOR_DELIVER_TX' phase.
        WAITING_FOR_DELIVER_TX: the app is building the block
            by accepting "deliver_tx" requests, and waits
            until the "end_block" request.
            Then, it transitions into the 'WAITING_FOR_COMMIT' phase.
        WAITING_FOR_COMMIT: the app finished the construction
            of the block, but it is waiting for the "commit"
            request from the consensus engine node.
            Then, it transitions into the 'WAITING_FOR_BEGIN_BLOCK' phase.
        """

        WAITING_FOR_BEGIN_BLOCK = "waiting_for_begin_block"
        WAITING_FOR_DELIVER_TX = "waiting_for_deliver_tx"
        WAITING_FOR_COMMIT = "waiting_for_commit"

    def __init__(self, abci_app_cls: Type[AbciApp]):
        """Initialize the round."""
        self._blockchain = Blockchain()
        self._syncing_up = True

        self._block_construction_phase = (
            RoundSequence._BlockConstructionState.WAITING_FOR_BEGIN_BLOCK
        )

        self._block_builder = BlockBuilder()
        self._abci_app_cls = abci_app_cls
        self._abci_app: Optional[AbciApp] = None
        self._last_round_transition_timestamp: Optional[datetime.datetime] = None
        self._last_round_transition_height = 0
        self._last_round_transition_root_hash = b""
        self._last_round_transition_tm_height: Optional[int] = None
        self._tm_height: Optional[int] = None
        self._block_stall_deadline: Optional[datetime.datetime] = None
        self._termination_called: bool = False

    def setup(self, *args: Any, **kwargs: Any) -> None:
        """
        Set up the round sequence.

        :param args: the arguments to pass to the round constructor.
        :param kwargs: the keyword-arguments to pass to the round constructor.
        """
        self._abci_app = self._abci_app_cls(*args, **kwargs)
        self._abci_app.setup()

    def start_sync(
        self,
    ) -> None:  # pragma: nocover
        """
        Set `_syncing_up` flag to true.

        if the _syncing_up flag is set to true, the `async_act` method won't be executed. For more details refer to
        https://github.com/valory-xyz/open-autonomy/issues/247#issuecomment-1012268656
        """
        self._syncing_up = True

    def end_sync(
        self,
    ) -> None:
        """Set `_syncing_up` flag to false."""
        self._syncing_up = False

    @property
    def syncing_up(
        self,
    ) -> bool:
        """Return if the app is in sync mode."""
        return self._syncing_up

    @property
    def abci_app(self) -> AbciApp:
        """Get the AbciApp."""
        if self._abci_app is None:
            raise ABCIAppInternalError("AbciApp not set")  # pragma: nocover
        return self._abci_app

    @property
    def blockchain(self) -> Blockchain:
        """Get the Blockchain instance."""
        return self._blockchain

    @blockchain.setter
    def blockchain(self, _blockchain: Blockchain) -> None:
        """Get the Blockchain instance."""
        self._blockchain = _blockchain

    @property
    def height(self) -> int:
        """Get the height."""
        return self._blockchain.height

    @property
    def is_finished(self) -> bool:
        """Check if a round sequence has finished."""
        return self.abci_app.is_finished

    def check_is_finished(self) -> None:
        """Check if a round sequence has finished."""
        if self.is_finished:
            raise ValueError(
                "round sequence is finished, cannot accept new transactions"
            )

    @property
    def current_round(self) -> AbstractRound:
        """Get current round."""
        return self.abci_app.current_round

    @property
    def background_round(self) -> AbstractRound:
        """Get the background round."""
        return self.abci_app.background_round

    @property
    def current_round_id(self) -> Optional[str]:
        """Get the current round id."""
        return self.abci_app.current_round_id

    @property
    def current_round_height(self) -> int:
        """Get the current round height."""
        return self.abci_app.current_round_height

    @property
    def last_round_id(self) -> Optional[str]:
        """Get the last round id."""
        return self.abci_app.last_round_id

    @property
    def last_timestamp(self) -> datetime.datetime:
        """Get the last timestamp."""
        last_timestamp = (
            self._blockchain.blocks[-1].timestamp
            if self._blockchain.length != 0
            else None
        )
        if last_timestamp is None:
            raise ABCIAppInternalError("last timestamp is None")
        return last_timestamp

    @property
    def last_round_transition_timestamp(
        self,
    ) -> datetime.datetime:
        """Returns the timestamp for last round transition."""
        if self._last_round_transition_timestamp is None:
            raise ValueError(
                "Trying to access `last_round_transition_timestamp` while no transition has been completed yet."
            )

        return self._last_round_transition_timestamp

    @property
    def last_round_transition_height(
        self,
    ) -> int:
        """Returns the height for last round transition."""
        if self._last_round_transition_height == 0:
            raise ValueError(
                "Trying to access `last_round_transition_height` while no transition has been completed yet."
            )

        return self._last_round_transition_height

    @property
    def last_round_transition_root_hash(
        self,
    ) -> bytes:
        """Returns the root hash for last round transition."""
        if self._last_round_transition_root_hash == b"":
            # if called for the first chain initialization, return the hash resulting from the initial abci app's state
            return self.root_hash
        return self._last_round_transition_root_hash

    @property
    def last_round_transition_tm_height(self) -> int:
        """Returns the Tendermint height for last round transition."""
        if self._last_round_transition_tm_height is None:
            raise ValueError(
                "Trying to access Tendermint's last round transition height before any `end_block` calls."
            )
        return self._last_round_transition_tm_height

    @property
    def latest_synchronized_data(self) -> BaseSynchronizedData:
        """Get the latest synchronized_data."""
        return self.abci_app.synchronized_data

    @property
    def root_hash(self) -> bytes:
        """
        Get the Merkle root hash of the application state.

        Create an app hash that always increases in order to avoid conflicts between resets.
        Eventually, we do not necessarily need to have a value that increases, but we have to generate a hash that
        is always different among the resets, since our abci's state is different even thought we have reset the chain!
        For example, if we are in height 11, reset and then reach height 11 again, if we end up using the same hash
        at height 11 between the resets, then this is problematic.

        :return: the root hash to be included as the Header.AppHash in the next block.
        """
        return f"root:{self.abci_app.synchronized_data.db.round_count}reset:{self.abci_app.reset_index}".encode(
            "utf-8"
        )

    @property
    def tm_height(self) -> int:
        """Get Tendermint's current height."""
        if self._tm_height is None:
            raise ValueError(
                "Trying to access Tendermint's current height before any `end_block` calls."
            )
        return self._tm_height

    @tm_height.setter
    def tm_height(self, _tm_height: int) -> None:
        """Set Tendermint's current height."""
        self._tm_height = _tm_height

    @property
    def block_stall_deadline_expired(self) -> bool:
        """Get if the deadline for not having received any begin block requests from the Tendermint node has expired."""
        if self._block_stall_deadline is None:
            return False
        return datetime.datetime.now() > self._block_stall_deadline

    def init_chain(self, initial_height: int) -> None:
        """Init chain."""
        # reduce `initial_height` by 1 to get block count offset as per Tendermint protocol
        self._blockchain = Blockchain(initial_height - 1)

    def begin_block(self, header: Header) -> None:
        """Begin block."""
        if self.is_finished:
            raise ABCIAppInternalError(
                "round sequence is finished, cannot accept new blocks"
            )
        if (
            self._block_construction_phase
            != RoundSequence._BlockConstructionState.WAITING_FOR_BEGIN_BLOCK
        ):
            raise ABCIAppInternalError(
                f"cannot accept a 'begin_block' request. Current phase={self._block_construction_phase}"
            )

        # From now on, the ABCI app waits for 'deliver_tx' requests, until 'end_block' is received
        self._block_construction_phase = (
            RoundSequence._BlockConstructionState.WAITING_FOR_DELIVER_TX
        )
        self._block_builder.reset()
        self._block_builder.header = header
        self.abci_app.update_time(header.timestamp)
        # we use the local time of the agent to specify the expiration of the deadline
        self._block_stall_deadline = datetime.datetime.now() + datetime.timedelta(
            seconds=BLOCKS_STALL_TOLERANCE
        )
        _logger.info(
            "Created a new local deadline for the next `begin_block` request from the Tendermint node: "
            f"{self._block_stall_deadline}"
        )

    def deliver_tx(self, transaction: Transaction) -> None:
        """
        Deliver a transaction.

        Appends the transaction to build the block on 'end_block' later.
        :param transaction: the transaction.
        :raises:  an Error otherwise.
        """
        if (
            self._block_construction_phase
            != RoundSequence._BlockConstructionState.WAITING_FOR_DELIVER_TX
        ):
            raise ABCIAppInternalError(
                f"cannot accept a 'deliver_tx' request. Current phase={self._block_construction_phase}"
            )

        self.abci_app.check_transaction(transaction)
        self.abci_app.process_transaction(transaction)
        self._block_builder.add_transaction(transaction)

    def end_block(self) -> None:
        """Process the 'end_block' request."""
        if (
            self._block_construction_phase
            != RoundSequence._BlockConstructionState.WAITING_FOR_DELIVER_TX
        ):
            raise ABCIAppInternalError(
                f"cannot accept a 'end_block' request. Current phase={self._block_construction_phase}"
            )
        # The ABCI app waits for the commit
        self._block_construction_phase = (
            RoundSequence._BlockConstructionState.WAITING_FOR_COMMIT
        )

    def commit(self) -> None:
        """Process the 'commit' request."""
        if (
            self._block_construction_phase
            != RoundSequence._BlockConstructionState.WAITING_FOR_COMMIT
        ):
            raise ABCIAppInternalError(
                f"cannot accept a 'commit' request. Current phase={self._block_construction_phase}"
            )
        block = self._block_builder.get_block()
        try:
            if self._blockchain.is_init:
                # There are occasions where we wait for an init_chain() before accepting blocks.
                # This can happen during hard reset, where we might've reset the local blockchain,
                # But are still receiving requests from the not yet reset tendermint node.
                # We only process blocks on an initialized local blockchain.
                # The local blockchain gets initialized upon receiving an init_chain request from
                # the tendermint node. In cases where we don't want to wait for the init_chain req,
                # one can create a Blockchain instance with `is_init=True`, i.e. the default args.
                self._blockchain.add_block(block)
                self._update_round()
            else:
                logging.warning(
                    f"Received block with height {block.header.height} before the blockchain was initialized."
                )
            # The ABCI app now waits again for the next block
            self._block_construction_phase = (
                RoundSequence._BlockConstructionState.WAITING_FOR_BEGIN_BLOCK
            )
        except AddBlockError as exception:
            raise exception

    def reset_blockchain(self, is_replay: bool = False, is_init: bool = False) -> None:
        """
        Reset blockchain after tendermint reset.

        :param is_replay: whether we are resetting the blockchain while replaying blocks.
        :param is_init: whether to process blocks before receiving an init_chain req from tendermint.
        """
        if is_replay:
            self._block_construction_phase = (
                RoundSequence._BlockConstructionState.WAITING_FOR_BEGIN_BLOCK
            )
        self._blockchain = Blockchain(is_init=is_init)

    def _update_round(self) -> None:
        """
        Update a round.

        Check whether the round has finished. If so, get the
        new round and set it as the current round.
        """
        background_result: Optional[Tuple[BaseSynchronizedData, Any]] = None
        if self.abci_app.is_termination_set:
            background_result = self.abci_app.background_round.end_block()
        if background_result is not None and not self._termination_called:
            # when the background round returns, it takes priority over normal rounds
            # because the BackgroundRound never ends, we should only take into account
            # its response only once
            self._termination_called = True
            result: Optional[Tuple[BaseSynchronizedData, Any]] = background_result
        else:
            result = self.abci_app.current_round.end_block()

        if result is None:
            # the termination round, nor the current round returned, so no update needs to be made
            return

        self._last_round_transition_timestamp = self._blockchain.last_block.timestamp
        self._last_round_transition_height = self.height
        self._last_round_transition_root_hash = self.root_hash
        self._last_round_transition_tm_height = self.tm_height
        round_result, event = result
        _logger.debug(
            f"updating round, current_round {self.current_round.round_id}, event: {event}, round result {round_result}"
        )
        self.abci_app.process_event(event, result=round_result)

    def _reset_to_default_params(self) -> None:
        """Resets the instance params to their default value."""
        self._last_round_transition_timestamp = None
        self._last_round_transition_height = 0
        self._last_round_transition_root_hash = b""
        self._last_round_transition_tm_height = None
        self._tm_height = None

    def reset_state(
        self,
        restart_from_round: AppState,
        round_count: int,
        reset_index: int,
    ) -> None:
        """
        This method resets the state of RoundSequence to the begging of the period.

        Note: This is intended to be used only for agent <-> tendermint communication recovery only!

        :param restart_from_round: from which round to restart the abci. This round should be the first round in the last period.
        :param round_count: the round count at the beginning of the period -1.
        :param reset_index: the reset index (a.k.a. period count) -1.
        """
        self._reset_to_default_params()
        self.abci_app.synchronized_data.db.round_count = round_count
        self.abci_app.reset_index = reset_index
        self.abci_app.schedule_round(restart_from_round)<|MERGE_RESOLUTION|>--- conflicted
+++ resolved
@@ -142,12 +142,14 @@
 
 
 class _MetaPayload(ABCMeta):
-    """Payload metaclass.
+    """
+    Payload metaclass.
 
     The purpose of this metaclass is to remember the association
     between the type of payload and the payload class to build it.
     This is necessary to recover the right payload class to instantiate
     at decoding time.
+
     Each class that has this class as metaclass must have a class
     attribute 'transaction_type', which for simplicity is required
     to be convertible to string, for serialization purposes.
@@ -302,21 +304,6 @@
         return self.payload == other.payload and self.signature == other.signature
 
 
-<<<<<<< HEAD
-@dataclass(frozen=True)
-class NewBaseTxPayload(ABC, metaclass=_MetaPayload):
-    """This class represents a base class for transaction payload classes."""
-
-    sender: str
-    round_count: int = field(default=ROUND_COUNT_DEFAULT, init=False)
-
-    @property
-    def data(self) -> Dict[str, Any]:
-        return {k: v for k, v in asdict(self).items() if k not in ["sender", "round_count"]}
-
-
-=======
->>>>>>> c79e0d38
 @dataclass
 class NewTransaction:
     """Class to represent a transaction for the ephemeral chain of a period."""
@@ -1288,7 +1275,7 @@
     @property
     def payloads_count(self) -> Counter:
         """Get count of payload attributes"""
-        return Counter(tuple(sorted(p.data.items())) for p in self.payloads)
+        return Counter(map(lambda p: getattr(p, self.payload_attribute), self.payloads))
 
     def process_payload(self, payload: BaseTxPayload) -> None:
         """Process payload."""
@@ -1308,8 +1295,8 @@
                 f"sender {sender} has already sent value for round: {self.round_id}"
             )
 
-        if getattr(self, "_hash_length", None):
-            content = payload.tx_hashes
+        if self._hash_length:
+            content = payload.data.get(self.payload_attribute)
             if not content or len(content) % self._hash_length:
                 msg = f"Expecting serialized data of chunk size {self._hash_length}"
                 raise ABCIAppInternalError(f"{msg}, got: {content} in {self.round_id}")
@@ -1337,8 +1324,8 @@
                 f"sender {payload.sender} has already sent value for round: {self.round_id}"
             )
 
-        if getattr(self, "_hash_length", None):
-            content = payload.tx_hashes
+        if self._hash_length:
+            content = payload.data.get(self.payload_attribute)
             if not content or len(content) % self._hash_length:
                 msg = f"Expecting serialized data of chunk size {self._hash_length}"
                 raise TransactionNotValidError(
@@ -1485,7 +1472,7 @@
         most_voted_payload, max_votes = self.payloads_count.most_common()[0]
         if max_votes < self.consensus_threshold:
             raise ABCIAppInternalError("not enough votes")
-        return dict(most_voted_payload)
+        return most_voted_payload
 
     def end_block(self) -> Optional[Tuple[BaseSynchronizedData, Enum]]:
         """Process the end of the block."""
@@ -1546,7 +1533,7 @@
         if self.keeper_sent_payload:
             raise ABCIAppInternalError("keeper already set the payload.")
 
-        self.keeper_payload = payload.data
+        self.keeper_payload = getattr(payload, self.payload_attribute)
         self.keeper_sent_payload = True
 
     def check_payload(self, payload: BaseTxPayload) -> None:
@@ -1717,9 +1704,9 @@
         non_empty_values = []
 
         for payload in self.collection.values():
-            # attribute_value = getattr(payload, self.payload_attribute, None)
-            if payload.data:
-                non_empty_values.append(payload.data)
+            attribute_value = getattr(payload, self.payload_attribute, None)
+            if attribute_value is not None:
+                non_empty_values.append(attribute_value)
 
         return non_empty_values
 
