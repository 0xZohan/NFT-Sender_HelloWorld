--- conflicted
+++ resolved
@@ -29,11 +29,7 @@
 from pathlib import Path
 from tempfile import TemporaryDirectory
 from time import sleep
-<<<<<<< HEAD
-from typing import Any, Dict, List, Optional, Tuple
-=======
 from typing import Any, Dict, List, Optional, Tuple, Type, cast
->>>>>>> 2d9332e1
 from unittest import mock
 from unittest.mock import MagicMock
 
@@ -59,18 +55,14 @@
     GenesisValidator,
     NUMBER_OF_RETRIES,
     Requests,
-<<<<<<< HEAD
-    SharedState,
-    TendermintRecoveryParams,
-=======
 )
 from packages.valory.skills.abstract_round_abci.models import (
     SharedState as BaseSharedState,
 )
 from packages.valory.skills.abstract_round_abci.models import (
+    TendermintRecoveryParams,
     _MetaSharedState,
     check_type,
->>>>>>> 2d9332e1
 )
 from packages.valory.skills.abstract_round_abci.test_tools.abci_app import AbciAppTest
 from packages.valory.skills.abstract_round_abci.tests.conftest import (
@@ -392,7 +384,6 @@
                 == "0xoracle"
             )
 
-<<<<<<< HEAD
     @pytest.mark.parametrize(
         "address_to_acn_deliverable, n_participants, expected",
         (
@@ -426,29 +417,6 @@
 
         assert actual == expected
 
-    def test_process_abci_app_cls_negative_not_a_class(self) -> None:
-        """Test '_process_abci_app_cls', negative case (not a class)."""
-        mock_obj = MagicMock()
-        with pytest.raises(ValueError, match=f"The object {mock_obj} is not a class"):
-            SharedState._process_abci_app_cls(mock_obj)
-
-    def test_process_abci_app_cls_negative_not_subclass_of_abstract_round(
-        self,
-    ) -> None:
-        """Test '_process_abci_app_cls', negative case (not subclass of AbstractRound)."""
-        with pytest.raises(
-            ValueError,
-            match=f"The class {MagicMock} is not an instance of {AbciApp.__module__}.{AbciApp.__name__}",
-        ):
-            SharedState._process_abci_app_cls(MagicMock)
-
-    def test_process_abci_app_cls_positive(self) -> None:
-        """Test '_process_abci_app_cls', positive case."""
-
-        SharedState._process_abci_app_cls(AbciAppTest)
-
-=======
->>>>>>> 2d9332e1
     def test_recovery_params_on_init(self) -> None:
         """Test that `tm_recovery_params` get initialized correctly."""
         shared_state = SharedState(name="", skill_context=MagicMock())
