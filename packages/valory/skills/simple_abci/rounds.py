--- conflicted
+++ resolved
@@ -259,12 +259,8 @@
         },
         RandomnessStartupRound: {
             Event.DONE: SelectKeeperAtStartupRound,
-<<<<<<< HEAD
-            Event.ROUND_TIMEOUT: RandomnessStartupRound,
-=======
             Event.ROUND_TIMEOUT: RandomnessStartupRound,  # if the round times out we restart
             # we can have some agents on either side of an epoch, so we retry
->>>>>>> 623ee3fa
             Event.NO_MAJORITY: RandomnessStartupRound,
         },
         SelectKeeperAtStartupRound: {
