# -*- coding: utf-8 -*-
# ------------------------------------------------------------------------------
#
#   Copyright 2021 Valory AG
#
#   Licensed under the Apache License, Version 2.0 (the "License");
#   you may not use this file except in compliance with the License.
#   You may obtain a copy of the License at
#
#       http://www.apache.org/licenses/LICENSE-2.0
#
#   Unless required by applicable law or agreed to in writing, software
#   distributed under the License is distributed on an "AS IS" BASIS,
#   WITHOUT WARRANTIES OR CONDITIONS OF ANY KIND, either express or implied.
#   See the License for the specific language governing permissions and
#   limitations under the License.
#
# ------------------------------------------------------------------------------

"""This module contains the behaviours for the 'abci' skill."""
import binascii
import json
import pprint
from abc import ABC
from typing import Generator, cast

from aea_ledger_ethereum import EthereumApi

from packages.fetchai.connections.ledger.base import (
    CONNECTION_ID as LEDGER_CONNECTION_PUBLIC_ID,
)
from packages.fetchai.protocols.contract_api import ContractApiMessage
from packages.fetchai.protocols.signing import SigningMessage
from packages.valory.contracts.gnosis_safe.contract import GnosisSafeContract
from packages.valory.skills.abstract_round_abci.behaviour_utils import (
    BaseState,
    DONE_EVENT,
    EXIT_A_EVENT,
    EXIT_B_EVENT,
    FAIL_EVENT,
    TimeoutException,
)
from packages.valory.skills.abstract_round_abci.behaviours import (
    AbstractRoundBehaviour,
    TransitionFunction,
)
from packages.valory.skills.price_estimation_abci.models import Params, SharedState
from packages.valory.skills.price_estimation_abci.payloads import (
    DeploySafePayload,
    EstimatePayload,
    FinalizationTxPayload,
    ObservationPayload,
    RegistrationPayload,
    SelectKeeperPayload,
    SignaturePayload,
    TransactionHashPayload,
    ValidateSafePayload,
)
from packages.valory.skills.price_estimation_abci.rounds import (
    CollectObservationRound,
    CollectSignatureRound,
    ConsensusReachedRound,
    DeploySafeRound,
    EstimateConsensusRound,
    FinalizationRound,
    PeriodState,
    RegistrationRound,
    SelectKeeperARound,
    SelectKeeperBRound,
    TxHashRound,
    ValidateSafeRound,
)
from packages.valory.skills.price_estimation_abci.tools import random_selection


SIGNATURE_LENGTH = 65
LEDGER_API_ADDRESS = str(LEDGER_CONNECTION_PUBLIC_ID)


class PriceEstimationBaseState(BaseState, ABC):
    """Base state behaviour for the price estimation skill."""

    @property
    def period_state(self) -> PeriodState:
        """Return the period state."""
        return cast(PeriodState, cast(SharedState, self.context.state).period_state)

    @property
    def params(self) -> Params:
        """Return the params."""
        return cast(Params, self.context.params)

    @property
    def shared_state(self) -> SharedState:
        """Return the shared state."""
        return cast(SharedState, self.context.state)


class TendermintHealthcheckBehaviour(PriceEstimationBaseState):
    """Check whether Tendermint nodes are running."""

    state_id = "tendermint_healthcheck"

    def async_act(self) -> None:  # type: ignore
        """Check whether tendermint is running or not."""
        if self.params.is_health_check_timed_out():
            # if the tendermint node cannot start then the app cannot work
            raise RuntimeError("Tendermint node did not come live!")
        request_message, http_dialogue = self._build_http_request_message(
            "GET",
            self.params.tendermint_url + "/health",
        )
        result = yield from self._do_request(request_message, http_dialogue)
        try:
            json.loads(result.body.decode())
            self.context.logger.info("Tendermint running.")
            self.set_done()
        except json.JSONDecodeError:
            self.context.logger.error("Tendermint not running, trying again!")
            yield from self.sleep(1)
            self.params.increment_retries()


class RegistrationBehaviour(PriceEstimationBaseState):
    """Register to the next round."""

    state_id = "register"
    matching_round = RegistrationRound

    def async_act(self) -> None:  # type: ignore
        """
        Do the action.

        Steps:
        - Build a registration transaction
        - Send the transaction and wait for it to be mined.
        - Wait until ABCI application transitions to the next round.
        - Go to the next behaviour state.
        """
        payload = RegistrationPayload(self.context.agent_address)
        yield from self.send_a2a_transaction(payload)
        yield from self.wait_until_round_end()
        self.set_done()


class SelectKeeperBehaviour(PriceEstimationBaseState, ABC):
    """Select the keeper agent."""

    def async_act(self) -> None:  # type: ignore
        """
        Do the action.

        Steps:
        - Select a new random keeper
        - Send the transaction and wait for it to be mined.
        - Wait until ABCI application transitions to the next round.
        - Go to the next behaviour state.
        """
        keeper_address = random_selection(
            sorted(self.period_state.participants),
            self.period_state.keeper_randomness,
        )

        self.context.logger.info(f"Selected a new keeper: {keeper_address}.")
        payload = SelectKeeperPayload(self.context.agent_address, keeper_address)
        yield from self.send_a2a_transaction(payload)
        yield from self.wait_until_round_end()
        self.set_done()


class SelectKeeperABehaviour(SelectKeeperBehaviour):
    """Select the keeper agent."""

    state_id = "select_keeper_a"
    matching_round = SelectKeeperARound


class SelectKeeperBBehaviour(SelectKeeperBehaviour):
    """Select the keeper agent."""

    state_id = "select_keeper_b"
    matching_round = SelectKeeperBRound


class DeploySafeBehaviour(PriceEstimationBaseState):
    """Deploy Safe."""

    state_id = "deploy_safe"
    matching_round = DeploySafeRound

    def async_act(self) -> Generator:
        """
        Do the action.

        If the agent is the designated deployer, then prepare the
        deployment transaction and send it.
        Otherwise, wait until the next round.
        """
        if self.context.agent_address != self.period_state.most_voted_keeper_address:
            yield from self._not_deployer_act()
        else:
            yield from self._deployer_act()

    def _not_deployer_act(self) -> Generator:
        """Do the non-deployer action."""
        try:
            yield from self.wait_until_round_end(
                timeout=self.context.params.keeper_timeout_seconds
            )
            self.set_done()
        except TimeoutException:
            self.set_exit_a()

    def _deployer_act(self) -> Generator:
        """Do the deployer action."""
        self.context.logger.info(
            "I am the designated sender, deploying the safe contract..."
        )
        contract_address = yield from self._send_deploy_transaction()
        payload = DeploySafePayload(self.context.agent_address, contract_address)
        yield from self.send_a2a_transaction(payload)
        self.context.logger.info(f"Safe contract address: {contract_address}")
        yield from self.wait_until_round_end()  # here the wait conditions needs to time out based on keeper logic
        self.set_done()

    def _send_deploy_transaction(self) -> Generator[None, None, str]:
        owners = sorted(self.period_state.participants)
        threshold = self.params.consensus_params.consensus_threshold
        contract_api_response = yield from self.get_contract_api_response(
            ContractApiMessage.Performative.GET_DEPLOY_TRANSACTION,
            contract_address=None,
            contract_id=str(GnosisSafeContract.contract_id),
            contract_callable="get_deploy_transaction",
            owners=owners,
            threshold=threshold,
            deployer_address=self.context.agent_address,
        )
        contract_address = cast(
            str, contract_api_response.raw_transaction.body.pop("contract_address")
        )
        tx_hash, tx_receipt = yield from self.send_raw_transaction(
            contract_api_response.raw_transaction
        )
        _ = EthereumApi.get_contract_address(
            tx_receipt
        )  # returns None as the contract is created via a proxy
        self.context.logger.info(f"Deployment tx hash: {tx_hash}")
        return contract_address


class ValidateSafeBehaviour(PriceEstimationBaseState):
    """ValidateSafe."""

    state_id = "validate_safe"
    matching_round = ValidateSafeRound

    def async_act(self) -> Generator:
        """
        Do the action.

        If the agent is the designated deployer, then prepare the
        deployment transaction and send it.
        Otherwise, wait until the next round.
        """
        is_correct = yield from self.has_correct_contract_been_deployed()
        payload = ValidateSafePayload(self.context.agent_address, is_correct)
        yield from self.send_a2a_transaction(payload)
        yield from self.wait_until_round_end()
        self.set_done()

    def has_correct_contract_been_deployed(self) -> Generator[None, None, bool]:
        """Contract deployment verification."""
        contract_api_response = yield from self.get_contract_api_response(
            performative=ContractApiMessage.Performative.GET_STATE,
            contract_address=self.period_state.safe_contract_address,
            contract_id=str(GnosisSafeContract.contract_id),
            contract_callable="verify_contract",
        )
        verified = cast(bool, contract_api_response.state.body["verified"])
        return verified


class ObserveBehaviour(PriceEstimationBaseState):
    """Observe price estimate."""

    state_id = "observe"
    matching_round = CollectObservationRound

    def async_act(self) -> Generator:
        """
        Do the action.

        Steps:
        - Ask the configured API the price of a currency
        - Build an observation transaction
        - Wait until ABCI application transitions to the next round.
        - Go to the next behaviour state.
        """
        if self.context.price_api.is_retries_exceeded():
            # now we need to wait and see if the other agents progress the round, otherwise we should restart?
            self.set_fail()

        currency_id = self.params.currency_id
        convert_id = self.params.convert_id
        api_specs = self.context.price_api.get_spec(currency_id, convert_id)
        http_message, http_dialogue = self._build_http_request_message(
            method="GET",
            url=api_specs["url"],
            headers=api_specs["headers"],
            parameters=api_specs["parameters"],
        )
        response = yield from self._do_request(http_message, http_dialogue)
        observation = self.context.price_api.post_request_process(response)

        if observation:
            self.context.logger.info(
                f"Got observation of {currency_id} price in "
                + f"{convert_id} from {self.context.price_api.api_id}: "
                + f"{observation}"
            )
            payload = ObservationPayload(self.context.agent_address, observation)
            yield from self.send_a2a_transaction(payload)
            yield from self.wait_until_round_end()
            self.set_done()
        else:
            self.context.logger.info(
                f"Could not get price from {self.context.price_api.api_id}"
            )
            self.context.price_api.increment_retries()


class WaitBehaviour(PriceEstimationBaseState):
    """
    Wait behaviour.

    This behaviour is used to regroup the agents after a failure.
    """

    state_id = "wait"

    def async_act(self) -> Generator:
        """Do the action."""
        raise NotImplementedError


class EstimateBehaviour(PriceEstimationBaseState):
    """Estimate price."""

    state_id = "estimate"
    matching_round = EstimateConsensusRound

    def async_act(self) -> Generator:
        """
        Do the action.

        Steps:
        - Run the script to compute the estimate starting from the shared observations
        - Build an estimate transaction
        - Send the transaction and wait for it to be mined
        - Wait until ABCI application transitions to the next round.
        - Go to the next behaviour state.
        """

        currency_id = self.params.currency_id
        convert_id = self.params.convert_id
        self.context.logger.info(
            "Got estimate of %s price in %s: %s",
            currency_id,
            convert_id,
            self.period_state.estimate,
        )
        payload = EstimatePayload(
            self.context.agent_address, self.period_state.estimate
        )
        yield from self.send_a2a_transaction(payload)
        yield from self.wait_until_round_end()
        self.set_done()


class TransactionHashBehaviour(PriceEstimationBaseState):
    """Share the transaction hash for the signature round."""

    state_id = "tx_hash"
    matching_round = TxHashRound

    def async_act(self) -> Generator:
        """
        Do the action.

        Steps:
        - TODO
        """
        data = self.period_state.encoded_most_voted_estimate
        contract_api_msg = yield from self.get_contract_api_response(
            performative=ContractApiMessage.Performative.GET_RAW_TRANSACTION,
            contract_address=self.period_state.safe_contract_address,
            contract_id=str(GnosisSafeContract.contract_id),
            contract_callable="get_raw_safe_transaction_hash",
            to_address=self.period_state.most_voted_keeper_address,
            value=0,
            data=data,
        )
        safe_tx_hash = cast(str, contract_api_msg.raw_transaction.body["tx_hash"])
        safe_tx_hash = safe_tx_hash[2:]
        self.context.logger.info(f"Hash of the Safe transaction: {safe_tx_hash}")
        payload = TransactionHashPayload(self.context.agent_address, safe_tx_hash)
        yield from self.send_a2a_transaction(payload)
        yield from self.wait_until_round_end()
        self.set_done()


class SignatureBehaviour(PriceEstimationBaseState):
    """Signature state."""

    state_id = "sign"
    matching_round = CollectSignatureRound

    def async_act(self) -> Generator:
        """Do the act."""
        self.context.logger.info(
            f"Consensus reached on tx hash: {self.period_state.most_voted_tx_hash}"
        )
        signature_hex = yield from self._get_safe_tx_signature()
        payload = SignaturePayload(self.context.agent_address, signature_hex)
        yield from self.send_a2a_transaction(payload)
        yield from self.wait_until_round_end()
        self.set_done()

    def _get_safe_tx_signature(self) -> Generator[None, None, str]:
        # is_deprecated_mode=True because we want to call Account.signHash,
        # which is the same used by gnosis-py
        safe_tx_hash_bytes = binascii.unhexlify(self.period_state.most_voted_tx_hash)
        self._send_signing_request(safe_tx_hash_bytes, is_deprecated_mode=True)
        signature_response = yield from self.wait_for_message()
        signature_hex = cast(SigningMessage, signature_response).signed_message.body
        # remove the leading '0x'
        signature_hex = signature_hex[2:]
        self.context.logger.info(f"Signature: {signature_hex}")
        return signature_hex


class FinalizeBehaviour(PriceEstimationBaseState):
    """Finalize state."""

    state_id = "finalize"
    matching_round = FinalizationRound

    def async_act(self) -> Generator[None, None, None]:
        """Do the act."""
        self.shared_state.set_state_time(self.state_id)
        if self.context.agent_address != self.period_state.most_voted_keeper_address:
            yield from self._not_sender_act()
        else:
            yield from self._sender_act()

    def has_transaction_been_sent(self) -> Generator[None, None, bool]:
        """Transaction finalization check."""
        contract_api_msg = yield from self.get_contract_api_response(
            contract_address=self.period_state.safe_contract_address,
            contract_id=str(GnosisSafeContract.contract_id),
            contract_callable="get_raw_safe_transaction_hash",
            sender_address=self.context.agent_address,
            owners=tuple(self.period_state.participants),
            to_address=self.context.agent_address,
            value=0,
            data=self.period_state.encoded_estimate,
            signatures_by_owner=dict(self.period_state.participant_to_signature),
        )
        tx_hash = cast(str, contract_api_msg.raw_transaction.body["tx_hash"])

<<<<<<< HEAD
        :return: bool
        """
        return self.shared_state.has_keeper_timed_out(self.state_id)
=======
        contract_api_msg = yield from self.get_contract_api_response(
            contract_address=self.period_state.safe_contract_address,
            contract_id=str(GnosisSafeContract.contract_id),
            contract_callable="verify_tx",
            tx_hash=tx_hash,
        )
        verified = cast(bool, contract_api_msg.raw_transaction.body["verified"])

        return verified
>>>>>>> 3df50ccc

    def _not_sender_act(self) -> Generator:
        """Do the non-sender action."""
        if self.has_transaction_been_sent():
            self.context.logger.info("Keeper has sent the transaction.")
            yield from self.wait_until_round_end()
            self.set_done()
            self.shared_state.reset_state_time(self.state_id)
            return

        if self.shared_state.has_keeper_timed_out(self.state_id):
            self.context.logger.info("Keeper timeout. Skipping...")
            self.set_exit_b()
            self.shared_state.reset_state_time(self.state_id)
            return

        yield from self.sleep(1)
        self.context.logger.info(
            "I am not the designated sender, waiting until the tx is sent..."
        )

    def _sender_act(self) -> Generator[None, None, None]:
        """Do the sender action."""
        self.context.logger.info(
            "I am the designated sender, sending the safe transaction..."
        )
        tx_hash = yield from self._send_safe_transaction()
        self.context.logger.info(
            f"Transaction hash of the final transaction: {tx_hash}"
        )
        self.context.logger.info(
            f"Signatures: {pprint.pformat(self.period_state.participant_to_signature)}"
        )
        payload = FinalizationTxPayload(self.context.agent_address, tx_hash)
        yield from self.send_a2a_transaction(payload)
        yield from self.wait_until_round_end()  # here the wait conditions needs to time out based on keeper logic
        self.set_done()
        self.shared_state.reset_state_time(self.state_id)

    def _send_safe_transaction(self) -> Generator[None, None, str]:
        """Send a Safe transaction using the participants' signatures."""
        contract_api_msg = yield from self.get_contract_api_response(
            performative=ContractApiMessage.Performative.GET_RAW_TRANSACTION,
            contract_address=self.period_state.safe_contract_address,
            contract_id=str(GnosisSafeContract.contract_id),
            contract_callable="get_raw_safe_transaction",
            sender_address=self.context.agent_address,
            owners=tuple(self.period_state.participants),
            to_address=self.context.agent_address,
            value=0,
            data=self.period_state.encoded_estimate,
            signatures_by_owner=dict(self.period_state.participant_to_signature),
        )
        tx_hash, _ = yield from self.send_raw_transaction(
            contract_api_msg.raw_transaction
        )
        self.context.logger.info(f"Finalization tx hash: {tx_hash}")
        return tx_hash


class EndBehaviour(PriceEstimationBaseState):
    """Final state."""

    state_id = "end"
    matching_round = ConsensusReachedRound

    def async_act(self) -> Generator:
        """Do the act."""
        self.context.logger.info(
            f"Finalized estimate: {self.period_state.most_voted_estimate} with transaction hash: {self.period_state.final_tx_hash}"
        )
        self.context.logger.info("Period end.")
        # dummy 'yield' to return a generator
        yield
        self.set_done()


class PriceEstimationConsensusBehaviour(AbstractRoundBehaviour):
    """This behaviour manages the consensus stages for the price estimation."""

    initial_state_cls = TendermintHealthcheckBehaviour
    transition_function: TransitionFunction = {
        TendermintHealthcheckBehaviour: {DONE_EVENT: RegistrationBehaviour},
        RegistrationBehaviour: {DONE_EVENT: SelectKeeperABehaviour},
        SelectKeeperABehaviour: {DONE_EVENT: DeploySafeBehaviour},
        DeploySafeBehaviour: {
            DONE_EVENT: ValidateSafeBehaviour,
            EXIT_A_EVENT: SelectKeeperABehaviour,
        },
        ValidateSafeBehaviour: {
            DONE_EVENT: ObserveBehaviour,
            EXIT_A_EVENT: SelectKeeperABehaviour,
        },
        ObserveBehaviour: {DONE_EVENT: EstimateBehaviour, FAIL_EVENT: WaitBehaviour},
        EstimateBehaviour: {DONE_EVENT: TransactionHashBehaviour},
        TransactionHashBehaviour: {DONE_EVENT: SignatureBehaviour},
        SignatureBehaviour: {DONE_EVENT: FinalizeBehaviour},
        FinalizeBehaviour: {
            DONE_EVENT: EndBehaviour,
            EXIT_B_EVENT: SelectKeeperBBehaviour,
        },
        SelectKeeperBBehaviour: {DONE_EVENT: FinalizeBehaviour},
        EndBehaviour: {},
    }<|MERGE_RESOLUTION|>--- conflicted
+++ resolved
@@ -227,7 +227,7 @@
         owners = sorted(self.period_state.participants)
         threshold = self.params.consensus_params.consensus_threshold
         contract_api_response = yield from self.get_contract_api_response(
-            ContractApiMessage.Performative.GET_DEPLOY_TRANSACTION,
+            performative=ContractApiMessage.Performative.GET_DEPLOY_TRANSACTION,
             contract_address=None,
             contract_id=str(GnosisSafeContract.contract_id),
             contract_callable="get_deploy_transaction",
@@ -456,6 +456,7 @@
     def has_transaction_been_sent(self) -> Generator[None, None, bool]:
         """Transaction finalization check."""
         contract_api_msg = yield from self.get_contract_api_response(
+            performative=ContractApiMessage.Performative.GET_RAW_TRANSACTION,
             contract_address=self.period_state.safe_contract_address,
             contract_id=str(GnosisSafeContract.contract_id),
             contract_callable="get_raw_safe_transaction_hash",
@@ -468,12 +469,8 @@
         )
         tx_hash = cast(str, contract_api_msg.raw_transaction.body["tx_hash"])
 
-<<<<<<< HEAD
-        :return: bool
-        """
-        return self.shared_state.has_keeper_timed_out(self.state_id)
-=======
         contract_api_msg = yield from self.get_contract_api_response(
+            performative=ContractApiMessage.Performative.GET_STATE,
             contract_address=self.period_state.safe_contract_address,
             contract_id=str(GnosisSafeContract.contract_id),
             contract_callable="verify_tx",
@@ -482,7 +479,6 @@
         verified = cast(bool, contract_api_msg.raw_transaction.body["verified"])
 
         return verified
->>>>>>> 3df50ccc
 
     def _not_sender_act(self) -> Generator:
         """Do the non-sender action."""
