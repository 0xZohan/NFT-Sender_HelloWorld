--- conflicted
+++ resolved
@@ -31,17 +31,12 @@
     CONNECTION_ID as LEDGER_CONNECTION_PUBLIC_ID,
 )
 from packages.valory.contracts.gnosis_safe.contract import GnosisSafeContract
-<<<<<<< HEAD
-from packages.valory.skills.abstract_round_abci.behaviour_utils import BaseState
-from packages.valory.skills.abstract_round_abci.behaviours import AbstractRoundBehaviour
-from packages.valory.skills.abstract_round_abci.utils import BenchmarkRound
-=======
 from packages.valory.protocols.contract_api import ContractApiMessage
 from packages.valory.skills.abstract_round_abci.behaviours import (
     AbstractRoundBehaviour,
     BaseState,
 )
->>>>>>> 8c2974bf
+from packages.valory.skills.abstract_round_abci.utils import BenchmarkRound
 from packages.valory.skills.price_estimation_abci.models import Params, SharedState
 from packages.valory.skills.price_estimation_abci.payloads import (
     DeploySafePayload,
@@ -145,18 +140,12 @@
         - Go to the next behaviour state (set done event).
         """
         payload = RegistrationPayload(self.context.agent_address)
-<<<<<<< HEAD
-        with benchmark.measure(
-            self,
-        ):
-            yield from self.send_a2a_transaction(payload)
-            yield from self.wait_until_round_end()
-        self.set_done()  # pragma: no cover
-=======
-        yield from self.send_a2a_transaction(payload)
-        yield from self.wait_until_round_end()
-        self.set_done()
->>>>>>> 8c2974bf
+        with benchmark.measure(
+            self,
+        ):
+            yield from self.send_a2a_transaction(payload)
+            yield from self.wait_until_round_end()
+        self.set_done()
 
 
 class RandomnessBehaviour(PriceEstimationBaseState):
@@ -190,18 +179,12 @@
             payload = RandomnessPayload(
                 self.context.agent_address, result["round"], result["randomness"]
             )
-<<<<<<< HEAD
             with benchmark.measure(
                 self,
             ):
                 yield from self.send_a2a_transaction(payload)
                 yield from self.wait_until_round_end()
-            self.set_done()  # pragma: no cover
-=======
-            yield from self.send_a2a_transaction(payload)
-            yield from self.wait_until_round_end()
             self.set_done()
->>>>>>> 8c2974bf
         except json.JSONDecodeError:
             self.context.logger.error("Tendermint not running, trying again!")
             yield from self.sleep(1)
@@ -228,18 +211,12 @@
 
         self.context.logger.info(f"Selected a new keeper: {keeper_address}.")
         payload = SelectKeeperPayload(self.context.agent_address, keeper_address)
-<<<<<<< HEAD
-        with benchmark.measure(
-            self,
-        ):
-            yield from self.send_a2a_transaction(payload)
-            yield from self.wait_until_round_end()
-        self.set_done()  # pragma: no cover
-=======
-        yield from self.send_a2a_transaction(payload)
-        yield from self.wait_until_round_end()
-        self.set_done()
->>>>>>> 8c2974bf
+        with benchmark.measure(
+            self,
+        ):
+            yield from self.send_a2a_transaction(payload)
+            yield from self.wait_until_round_end()
+        self.set_done()
 
 
 class SelectKeeperABehaviour(SelectKeeperBehaviour):
@@ -278,15 +255,11 @@
 
     def _not_deployer_act(self) -> Generator:
         """Do the non-deployer action."""
-<<<<<<< HEAD
-        with benchmark.measure(
-            self,
-        ):
-            yield from self.wait_until_round_end()
-=======
-        yield from self.wait_until_round_end()
-        self.set_done()
->>>>>>> 8c2974bf
+        with benchmark.measure(
+            self,
+        ):
+            yield from self.wait_until_round_end()
+            self.set_done()
 
     def _deployer_act(self) -> Generator:
         """Do the deployer action."""
@@ -295,20 +268,13 @@
         )
         contract_address = yield from self._send_deploy_transaction()
         payload = DeploySafePayload(self.context.agent_address, contract_address)
-<<<<<<< HEAD
         with benchmark.measure(
             self,
         ):
             yield from self.send_a2a_transaction(payload)
             self.context.logger.info(f"Safe contract address: {contract_address}")
             yield from self.wait_until_round_end()
-        self.set_done()  # pragma: no cover
-=======
-        yield from self.send_a2a_transaction(payload)
-        self.context.logger.info(f"Safe contract address: {contract_address}")
-        yield from self.wait_until_round_end()
-        self.set_done()
->>>>>>> 8c2974bf
+        self.set_done()
 
     def _send_deploy_transaction(self) -> Generator[None, None, str]:
         owners = self.period_state.sorted_participants
@@ -353,18 +319,12 @@
         """
         is_correct = yield from self.has_correct_contract_been_deployed()
         payload = ValidatePayload(self.context.agent_address, is_correct)
-<<<<<<< HEAD
-        with benchmark.measure(
-            self,
-        ):
-            yield from self.send_a2a_transaction(payload)
-            yield from self.wait_until_round_end()
-        self.set_done()  # pragma: no cover
-=======
-        yield from self.send_a2a_transaction(payload)
-        yield from self.wait_until_round_end()
-        self.set_done()
->>>>>>> 8c2974bf
+        with benchmark.measure(
+            self,
+        ):
+            yield from self.send_a2a_transaction(payload)
+            yield from self.wait_until_round_end()
+        self.set_done()
 
     def has_correct_contract_been_deployed(self) -> Generator[None, None, bool]:
         """Contract deployment verification."""
@@ -397,18 +357,12 @@
         """
         if self.context.price_api.is_retries_exceeded():
             # now we need to wait and see if the other agents progress the round, otherwise we should restart?
-<<<<<<< HEAD
             with benchmark.measure(
                 self,
             ):
                 yield from self.wait_until_round_end()
-            self.set_done()  # pragma: no cover
-            return  # pragma: no cover
-=======
-            yield from self.wait_until_round_end()
             self.set_done()
             return
->>>>>>> 8c2974bf
 
         currency_id = self.params.currency_id
         convert_id = self.params.convert_id
@@ -429,18 +383,12 @@
                 + f"{observation}"
             )
             payload = ObservationPayload(self.context.agent_address, observation)
-<<<<<<< HEAD
             with benchmark.measure(
                 self,
             ):
                 yield from self.send_a2a_transaction(payload)
                 yield from self.wait_until_round_end()
-            self.set_done()  # pragma: no cover
-=======
-            yield from self.send_a2a_transaction(payload)
-            yield from self.wait_until_round_end()
             self.set_done()
->>>>>>> 8c2974bf
         else:
             self.context.logger.info(
                 f"Could not get price from {self.context.price_api.api_id}"
@@ -477,18 +425,12 @@
         payload = EstimatePayload(
             self.context.agent_address, self.period_state.estimate
         )
-<<<<<<< HEAD
-        with benchmark.measure(
-            self,
-        ):
-            yield from self.send_a2a_transaction(payload)
-            yield from self.wait_until_round_end()
-        self.set_done()  # pragma: no cover
-=======
-        yield from self.send_a2a_transaction(payload)
-        yield from self.wait_until_round_end()
-        self.set_done()
->>>>>>> 8c2974bf
+        with benchmark.measure(
+            self,
+        ):
+            yield from self.send_a2a_transaction(payload)
+            yield from self.wait_until_round_end()
+        self.set_done()
 
 
 class TransactionHashBehaviour(PriceEstimationBaseState):
@@ -521,18 +463,12 @@
         safe_tx_hash = safe_tx_hash[2:]
         self.context.logger.info(f"Hash of the Safe transaction: {safe_tx_hash}")
         payload = TransactionHashPayload(self.context.agent_address, safe_tx_hash)
-<<<<<<< HEAD
-        with benchmark.measure(
-            self,
-        ):
-            yield from self.send_a2a_transaction(payload)
-            yield from self.wait_until_round_end()
-        self.set_done()  # pragma: no cover
-=======
-        yield from self.send_a2a_transaction(payload)
-        yield from self.wait_until_round_end()
-        self.set_done()
->>>>>>> 8c2974bf
+        with benchmark.measure(
+            self,
+        ):
+            yield from self.send_a2a_transaction(payload)
+            yield from self.wait_until_round_end()
+        self.set_done()
 
 
 class SignatureBehaviour(PriceEstimationBaseState):
@@ -556,18 +492,12 @@
         )
         signature_hex = yield from self._get_safe_tx_signature()
         payload = SignaturePayload(self.context.agent_address, signature_hex)
-<<<<<<< HEAD
-        with benchmark.measure(
-            self,
-        ):
-            yield from self.send_a2a_transaction(payload)
-            yield from self.wait_until_round_end()
-        self.set_done()  # pragma: no cover
-=======
-        yield from self.send_a2a_transaction(payload)
-        yield from self.wait_until_round_end()
-        self.set_done()
->>>>>>> 8c2974bf
+        with benchmark.measure(
+            self,
+        ):
+            yield from self.send_a2a_transaction(payload)
+            yield from self.wait_until_round_end()
+        self.set_done()
 
     def _get_safe_tx_signature(self) -> Generator[None, None, str]:
         # is_deprecated_mode=True because we want to call Account.signHash,
@@ -604,15 +534,11 @@
 
     def _not_sender_act(self) -> Generator:
         """Do the non-sender action."""
-<<<<<<< HEAD
-        with benchmark.measure(
-            self,
-        ):
-            yield from self.wait_until_round_end()
-=======
-        yield from self.wait_until_round_end()
-        self.set_done()
->>>>>>> 8c2974bf
+        with benchmark.measure(
+            self,
+        ):
+            yield from self.wait_until_round_end()
+        self.set_done()
 
     def _sender_act(self) -> Generator[None, None, None]:
         """Do the sender action."""
@@ -627,18 +553,12 @@
             f"Signatures: {pprint.pformat(self.period_state.participant_to_signature)}"
         )
         payload = FinalizationTxPayload(self.context.agent_address, tx_hash)
-<<<<<<< HEAD
-        with benchmark.measure(
-            self,
-        ):
-            yield from self.send_a2a_transaction(payload)
-            yield from self.wait_until_round_end()
-        self.set_done()  # pragma: no cover
-=======
-        yield from self.send_a2a_transaction(payload)
-        yield from self.wait_until_round_end()
-        self.set_done()
->>>>>>> 8c2974bf
+        with benchmark.measure(
+            self,
+        ):
+            yield from self.send_a2a_transaction(payload)
+            yield from self.wait_until_round_end()
+        self.set_done()
 
     def _send_safe_transaction(self) -> Generator[None, None, str]:
         """Send a Safe transaction using the participants' signatures."""
@@ -682,18 +602,12 @@
         """
         is_correct = yield from self.has_transaction_been_sent()
         payload = ValidatePayload(self.context.agent_address, is_correct)
-<<<<<<< HEAD
-        with benchmark.measure(
-            self,
-        ):
-            yield from self.send_a2a_transaction(payload)
-            yield from self.wait_until_round_end()
-        self.set_done()  # pragma: no cover
-=======
-        yield from self.send_a2a_transaction(payload)
-        yield from self.wait_until_round_end()
-        self.set_done()
->>>>>>> 8c2974bf
+        with benchmark.measure(
+            self,
+        ):
+            yield from self.send_a2a_transaction(payload)
+            yield from self.wait_until_round_end()
+        self.set_done()
 
     def has_transaction_been_sent(self) -> Generator[None, None, bool]:
         """Contract deployment verification."""
