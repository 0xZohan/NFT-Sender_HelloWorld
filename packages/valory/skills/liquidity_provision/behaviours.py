--- conflicted
+++ resolved
@@ -114,48 +114,6 @@
         return cast(Params, self.context.params)
 
 
-<<<<<<< HEAD
-class TransactionHashBaseBehaviour(LiquidityProvisionBaseBehaviour):
-    """Prepare transaction hash."""
-
-    def async_act(self) -> Generator:  # pragma: nocover
-        """
-        Do the action.
-
-        Steps:
-        - Request the transaction hash for the transaction. This is the hash that needs to be signed by a threshold of agents.
-        - Send the transaction hash as a transaction and wait for it to be mined.
-        - Wait until ABCI application transitions to the next round.
-        - Go to the next behaviour state (set done event).
-        """
-
-        with benchmark_tool.measure(
-            self,
-        ).local():
-            contract_api_msg = yield from self.get_contract_api_response(
-                performative=ContractApiMessage.Performative.GET_RAW_TRANSACTION,  # type: ignore
-                contract_address="",
-                contract_id=str(GNOSIS_SAFE_CONTRACT_ID),
-                contract_callable="get_raw_safe_transaction_hash",
-                to_address="",
-                value=0,
-            )
-            safe_tx_hash = cast(str, contract_api_msg.raw_transaction.body["tx_hash"])
-            safe_tx_hash = safe_tx_hash[2:]
-            self.context.logger.info(f"Hash of the Swap transaction: {safe_tx_hash}")
-            payload = TransactionHashPayload(self.context.agent_address, safe_tx_hash)
-
-        with benchmark_tool.measure(
-            self,
-        ).consensus():
-            yield from self.send_a2a_transaction(payload)
-            yield from self.wait_until_round_end()
-
-        self.set_done()
-
-
-=======
->>>>>>> 27ebec3a
 class TransactionSignatureBaseBehaviour(LiquidityProvisionBaseBehaviour):
     """Signature base behaviour."""
 
