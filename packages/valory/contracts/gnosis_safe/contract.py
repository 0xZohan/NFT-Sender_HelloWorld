# -*- coding: utf-8 -*-
# ------------------------------------------------------------------------------
#
#   Copyright 2021 Valory AG
#
#   Licensed under the Apache License, Version 2.0 (the "License");
#   you may not use this file except in compliance with the License.
#   You may obtain a copy of the License at
#
#       http://www.apache.org/licenses/LICENSE-2.0
#
#   Unless required by applicable law or agreed to in writing, software
#   distributed under the License is distributed on an "AS IS" BASIS,
#   WITHOUT WARRANTIES OR CONDITIONS OF ANY KIND, either express or implied.
#   See the License for the specific language governing permissions and
#   limitations under the License.
#
# ------------------------------------------------------------------------------

"""This module contains the class to connect to an Gnosis Safe contract."""
import binascii
import logging
import re
import secrets
from enum import Enum
from typing import Any, Dict, List, Optional, Tuple, cast

from aea.common import JSONLike
from aea.configurations.base import PublicId
from aea.contracts.base import Contract
from aea.crypto.base import LedgerApi
from aea_ledger_ethereum import EthereumApi
from eth_typing import ChecksumAddress, HexAddress, HexStr
from hexbytes import HexBytes
from packaging.version import Version
from py_eth_sig_utils.eip712 import encode_typed_data
from web3.types import TxParams, Wei


PUBLIC_ID = PublicId.from_str("valory/gnosis_safe:0.1.0")

_logger = logging.getLogger(
    f"aea.packages.{PUBLIC_ID.author}.contracts.{PUBLIC_ID.name}.contract"
)

NULL_ADDRESS: str = "0x" + "0" * 40
SAFE_CONTRACT = "0xd9Db270c1B5E3Bd161E8c8503c55cEABeE709552"
DEFAULT_CALLBACK_HANDLER = "0xf48f2B2d2a534e402487b3ee7C18c33Aec0Fe5e4"
PROXY_FACTORY_CONTRACT = "0xa6B71E26C5e0845f74c812102Ca7114b6a896AB2"


def keccak256(input_: bytes) -> bytes:
    """Compute hash."""
    return bytes(bytearray.fromhex(EthereumApi.get_hash(input_)[2:]))


def _get_nonce() -> int:
    """Generate a nonce for the Safe deployment."""
    return secrets.SystemRandom().randint(0, 2 ** 256 - 1)


def checksum_address(agent_address: str) -> ChecksumAddress:
    """Get the checksum address."""
    return ChecksumAddress(HexAddress(HexStr(agent_address)))


class SafeOperation(Enum):
    """Operation types."""

    CALL = 0
    DELEGATE_CALL = 1
    CREATE = 2


class GnosisSafeContract(Contract):
    """The Gnosis Safe contract."""

    contract_id = PUBLIC_ID

    @classmethod
    def get_raw_transaction(
        cls, ledger_api: LedgerApi, contract_address: str, **kwargs: Any
    ) -> Optional[JSONLike]:
        """Get the Safe transaction."""
        raise NotImplementedError

    @classmethod
    def get_raw_message(
        cls, ledger_api: LedgerApi, contract_address: str, **kwargs: Any
    ) -> Optional[bytes]:
        """Get raw message."""
        raise NotImplementedError

    @classmethod
    def get_state(
        cls, ledger_api: LedgerApi, contract_address: str, **kwargs: Any
    ) -> Optional[JSONLike]:
        """Get state."""
        raise NotImplementedError

    @classmethod
    def get_deploy_transaction(
        cls, ledger_api: LedgerApi, deployer_address: str, **kwargs: Any
    ) -> Optional[JSONLike]:
        """
        Get deploy transaction.

        :param ledger_api: ledger API object.
        :param deployer_address: the deployer address.
        :param kwargs: the keyword arguments.
        :return: an optional JSON-like object.
        """
        owners = kwargs.pop("owners")
        threshold = kwargs.pop("threshold")
        salt_nonce = kwargs.pop("salt_nonce", None)
        gas = kwargs.pop("gas", None)
        gas_price = kwargs.pop("gas_price", None)
        ledger_api = cast(EthereumApi, ledger_api)
        tx_params, contract_address = cls._get_deploy_transaction(
            ledger_api,
            deployer_address,
            owners=owners,
            threshold=threshold,
            salt_nonce=salt_nonce,
            gas=gas,
            gas_price=gas_price,
        )
        result = dict(cast(Dict, tx_params))
        # piggyback the contract address
        result["contract_address"] = contract_address
        return result

    @classmethod
    def _get_deploy_transaction(  # pylint: disable=too-many-locals,too-many-arguments
        cls,
        ledger_api: EthereumApi,
        deployer_address: str,
        owners: List[str],
        threshold: int,
        salt_nonce: Optional[int] = None,
        gas: Optional[int] = None,
        gas_price: Optional[int] = None,
    ) -> Tuple[TxParams, str]:
        """
        Get the deployment transaction of the new Safe.

        Taken from:
            https://github.com/gnosis/safe-cli/blob/contracts_v1.3.0/safe_creator.py

        :param ledger_api: Ethereum APIs.
        :param deployer_address: public key of the sender of the transaction
        :param owners: a list of public keys
        :param threshold: the signature threshold
        :param salt_nonce: Use a custom nonce for the deployment. Defaults to random nonce.
        :param gas: gas cost
        :param gas_price: Gas price that should be used for the payment calculation

        :return: transaction params and contract address
        """
        salt_nonce = salt_nonce if salt_nonce is not None else _get_nonce()
        salt_nonce = cast(int, salt_nonce)
        to_address = NULL_ADDRESS
        data = b""
        payment_token = NULL_ADDRESS
        payment = 0
        payment_receiver = NULL_ADDRESS

        if len(owners) < threshold:
            raise ValueError(
                "Threshold cannot be bigger than the number of unique owners"
            )

        safe_contract_address = SAFE_CONTRACT
        proxy_factory_address = PROXY_FACTORY_CONTRACT
        fallback_handler = DEFAULT_CALLBACK_HANDLER

        account_address = checksum_address(deployer_address)
        account_balance: int = ledger_api.api.eth.getBalance(account_address)
        if not account_balance:
            raise ValueError("Client does not have any funds")

        ether_account_balance = round(
            ledger_api.api.fromWei(account_balance, "ether"), 6
        )
        _logger.info(
            "Network %s - Sender %s - Balance: %sΞ",
            ledger_api.api.net.version,
            account_address,
            ether_account_balance,
        )

        if not ledger_api.api.eth.getCode(
            safe_contract_address
        ) or not ledger_api.api.eth.getCode(proxy_factory_address):
            raise ValueError("Network not supported")

        _logger.info(
            "Creating new Safe with owners=%s threshold=%s "
            "fallback-handler=%s salt-nonce=%s",
            owners,
            threshold,
            fallback_handler,
            salt_nonce,
        )
        safe_contract = cls.get_instance(ledger_api, safe_contract_address)
        safe_creation_tx_data = HexBytes(
            safe_contract.functions.setup(
                owners,
                threshold,
                to_address,
                data,
                fallback_handler,
                payment_token,
                payment,
                payment_receiver,
            ).buildTransaction(  # type: ignore
                {"gas": 1, "gasPrice": 1}  # type: ignore
            )[
                "data"
            ]
        )

        nonce = (
            ledger_api._try_get_transaction_count(  # pylint: disable=protected-access
                account_address
            )
        )
        if nonce is None:
            raise ValueError("No nonce returned.")
        # TOFIX: lazy import until contract dependencies supported in AEA
        from packages.valory.contracts.gnosis_safe_proxy_factory.contract import (  # pylint: disable=import-outside-toplevel
            GnosisSafeProxyFactoryContract,
        )

        (
            tx_params,
            contract_address,
        ) = GnosisSafeProxyFactoryContract.build_tx_deploy_proxy_contract_with_nonce(
            ledger_api,
            proxy_factory_address,
            safe_contract_address,
            account_address,
            safe_creation_tx_data,
            salt_nonce,
            nonce=nonce,
            gas=gas,
            gas_price=gas_price,
        )
        return tx_params, contract_address

    @classmethod
    def get_raw_safe_transaction_hash(  # pylint: disable=too-many-arguments,too-many-locals
        cls,
        ledger_api: LedgerApi,
        contract_address: str,
        to_address: str,
        value: int,
        data: bytes,
        operation: int = SafeOperation.CALL.value,
        safe_tx_gas: int = 0,
        base_gas: int = 0,
        gas_price: int = 0,
        gas_token: str = NULL_ADDRESS,
        refund_receiver: str = NULL_ADDRESS,
        safe_nonce: Optional[int] = None,
        safe_version: Optional[str] = None,
        chain_id: Optional[int] = None,
    ) -> JSONLike:
        """
        Get the hash of the raw Safe transaction.

        Adapted from https://github.com/gnosis/gnosis-py/blob/69f1ee3263086403f6017effa0841c6a2fbba6d6/gnosis/safe/safe_tx.py#L125

        :param ledger_api: the ledger API object
        :param contract_address: the contract address
        :param to_address: the tx recipient address
        :param value: the ETH value of the transaction
        :param data: the data of the transaction
        :param operation: Operation type of Safe transaction
        :param safe_tx_gas: Gas that should be used for the Safe transaction
        :param base_gas: Gas costs for that are independent of the transaction execution
            (e.g. base transaction fee, signature check, payment of the refund)
        :param gas_price: Gas price that should be used for the payment calculation
        :param gas_token: Token address (or `0x000..000` if ETH) that is used for the payment
        :param refund_receiver: Address of receiver of gas payment (or `0x000..000`  if tx.origin).
        :param safe_nonce: Current nonce of the Safe. If not provided, it will be retrieved from network
        :param safe_version: Safe version 1.0.0 renamed `baseGas` to `dataGas`. Safe version 1.3.0 added `chainId` to the `domainSeparator`. If not provided, it will be retrieved from network
        :param chain_id: Ethereum network chain_id is used in hash calculation for Safes >= 1.3.0. If not provided, it will be retrieved from the provided ethereum_client
        :return: the hash of the raw Safe transaction
        """
        safe_contract = cls.get_instance(ledger_api, contract_address)
        if safe_nonce is None:
            safe_nonce = safe_contract.functions.nonce().call(block_identifier="latest")
        if safe_version is None:
            safe_version = safe_contract.functions.VERSION().call(
                block_identifier="latest"
            )
        if chain_id is None:
            chain_id = ledger_api.api.eth.chain_id

        data_ = HexBytes(data).hex()

        # Safes >= 1.0.0 Renamed `baseGas` to `dataGas`
        safe_version_ = Version(safe_version)
        base_gas_name = "baseGas" if safe_version_ >= Version("1.0.0") else "dataGas"

        structured_data = {
            "types": {
                "EIP712Domain": [
                    {"name": "verifyingContract", "type": "address"},
                ],
                "SafeTx": [
                    {"name": "to", "type": "address"},
                    {"name": "value", "type": "uint256"},
                    {"name": "data", "type": "bytes"},
                    {"name": "operation", "type": "uint8"},
                    {"name": "safeTxGas", "type": "uint256"},
                    {"name": base_gas_name, "type": "uint256"},
                    {"name": "gasPrice", "type": "uint256"},
                    {"name": "gasToken", "type": "address"},
                    {"name": "refundReceiver", "type": "address"},
                    {"name": "nonce", "type": "uint256"},
                ],
            },
            "primaryType": "SafeTx",
            "domain": {
                "verifyingContract": contract_address,
            },
            "message": {
                "to": to_address,
                "value": value,
                "data": data_,
                "operation": operation,
                "safeTxGas": safe_tx_gas,
                base_gas_name: base_gas,
                "gasPrice": gas_price,
                "gasToken": gas_token,
                "refundReceiver": refund_receiver,
                "nonce": safe_nonce,
            },
        }

        # Safes >= 1.3.0 Added `chainId` to the domain
        if safe_version_ >= Version("1.3.0"):
            # EIP712Domain(uint256 chainId,address verifyingContract)
            structured_data["types"]["EIP712Domain"].insert(  # type: ignore
                0, {"name": "chainId", "type": "uint256"}
            )
            structured_data["domain"]["chainId"] = chain_id  # type: ignore

        return dict(tx_hash=HexBytes(encode_typed_data(structured_data)).hex())

    @classmethod
    def get_raw_safe_transaction(  # pylint: disable=too-many-arguments,too-many-locals
        cls,
        ledger_api: LedgerApi,
        contract_address: str,
        sender_address: str,
        owners: Tuple[str],
        to_address: str,
        value: int,
        data: bytes,
        signatures_by_owner: Dict[str, str],
        operation: int = SafeOperation.CALL.value,
        safe_tx_gas: int = 0,
        base_gas: int = 0,
        gas_price: int = 0,
        gas_token: str = NULL_ADDRESS,
        refund_receiver: str = NULL_ADDRESS,
        safe_nonce: Optional[int] = None,
        safe_version: Optional[str] = None,
    ) -> JSONLike:
        """
        Get the raw Safe transaction

        :param ledger_api: the ledger API object
        :param contract_address: the contract address
        :param sender_address: the address of the sender
        :param owners: the sequence of owners
        :param to_address: Destination address of Safe transaction
        :param value: Ether value of Safe transaction
        :param data: Data payload of Safe transaction
        :param signatures_by_owner: mapping from owners to signatures
        :param operation: Operation type of Safe transaction
        :param safe_tx_gas: Gas that should be used for the Safe transaction
        :param base_gas: Gas costs for that are independent of the transaction execution
            (e.g. base transaction fee, signature check, payment of the refund)
        :param gas_price: Gas price that should be used for the payment calculation
        :param gas_token: Token address (or `0x000..000` if ETH) that is used for the payment
        :param refund_receiver: Address of receiver of gas payment (or `0x000..000`  if tx.origin).
        :param safe_nonce: Current nonce of the Safe. If not provided, it will be retrieved from network
        :param safe_version: Safe version 1.0.0 renamed `baseGas` to `dataGas`. Safe version 1.3.0 added `chainId` to the `domainSeparator`. If not provided, it will be retrieved from network
        :return: the raw Safe transaction
        """
        ledger_api = cast(EthereumApi, ledger_api)
        sorted_owners = sorted(owners, key=str.lower)
        signatures = b""
        for signer in sorted_owners:
            if signer not in signatures_by_owner:
                continue
            signature = signatures_by_owner[signer]
            signature_bytes = binascii.unhexlify(signature)
            signatures += signature_bytes
        # Packed signature data ({bytes32 r}{bytes32 s}{uint8 v})

        safe_contract = cls.get_instance(ledger_api, contract_address)

        if safe_nonce is None:
            safe_nonce = safe_contract.functions.nonce().call(block_identifier="latest")
        if safe_version is None:
            safe_version = safe_contract.functions.VERSION().call(
                block_identifier="latest"
            )

        w3_tx = safe_contract.functions.execTransaction(
            to_address,
            value,
            data,
            operation,
            safe_tx_gas,
            base_gas,
            gas_price,
            gas_token,
            refund_receiver,
            signatures,
        )
        tx_gas_price = gas_price or ledger_api.api.eth.gas_price
        tx_parameters = {
            "from": sender_address,
            "gasPrice": tx_gas_price,
        }
        transaction_dict = w3_tx.buildTransaction(tx_parameters)
        transaction_dict["gas"] = Wei(
            max(transaction_dict["gas"] + 75000, base_gas + safe_tx_gas + 75000)
        )
        transaction_dict["nonce"] = ledger_api.api.eth.get_transaction_count(
            ledger_api.api.toChecksumAddress(sender_address)
        )
<<<<<<< HEAD

        return transaction_dict

    @classmethod
    def verify_contract(
        cls, ledger_api: LedgerApi, contract_address: str, solc_version: str
    ) -> JSONLike:
        """
        Verify the contract's bytecode

        :param ledger_api: the ledger API object
        :param contract_address: the contract address
        :param solc_version: solc version with which the contract was compiled
        :return: the verified status
        """
        ledger_api = cast(EthereumApi, ledger_api)
        contract_interface = cls.contract_interface.get(ledger_api.identifier, {})

        blockchain_bytecode = cls._extract_bytecode_contract(
            ledger_api.api.eth.get_code(contract_address).hex(),
            solc_version,
        )

        compiled_bytecode = cls._extract_bytecode_contract(
            contract_interface["bytecode"], solc_version
        )

        verified = blockchain_bytecode == compiled_bytecode
        return dict(verified=verified)

    @classmethod
    def _extract_bytecode_contract(
        cls, bytecode: str, solc_version: str
    ) -> Optional[str]:
        """
        Strip all contract's metadata

        :param bytecode: the contract's bytecode
        :param solc_version: solc version with which the contract was compiled
        :return: the contract with all metadata stripped or None if it failed
        """
        _, solc_minor, solc_patch, _ = cls._extract_version(solc_version)
        contract_end = bytecode.index("a165627a7a72305820")

        if solc_minor is None or solc_patch is None:
            return None
        if solc_minor >= 4 and solc_patch >= 22:
            contract_start = bytecode.rindex("6080604052")
            return bytecode[contract_start:contract_end]
        if solc_minor >= 4 and solc_patch >= 7:
            contract_start = bytecode.rindex("6060604052")
            return bytecode[contract_start:contract_end]
        return bytecode

    @classmethod
    def _extract_version(
        cls, solc_version: str
    ) -> Tuple[Optional[int], Optional[int], Optional[int], Optional[str]]:
        """
        Extracts version numbers from a string in the format "v0.4.16+commit.d7661dd9"

        :param solc_version: solc version with which the contract was compiled
        :return: the version numbers: major, minor, patch, [commit]
        """
        major, minor, patch, commit = None, None, None, None
        version_regex = r"v([0-9]+)\.([0-9]+)\.([0-9]+)([+-]commit\.[a-zA-Z0-9]+)?"
        match = re.match(version_regex, solc_version)

        if match:
            major, minor, patch = [int(i) for i in match.groups()[:3]]
            if len(match.groups()) > 3:
                commit = match.groups()[3].split(".")[-1]

        return major, minor, patch, commit
=======
        return transaction_dict
>>>>>>> 21c420b5
<|MERGE_RESOLUTION|>--- conflicted
+++ resolved
@@ -436,8 +436,6 @@
         transaction_dict["nonce"] = ledger_api.api.eth.get_transaction_count(
             ledger_api.api.toChecksumAddress(sender_address)
         )
-<<<<<<< HEAD
-
         return transaction_dict
 
     @classmethod
@@ -510,7 +508,4 @@
             if len(match.groups()) > 3:
                 commit = match.groups()[3].split(".")[-1]
 
-        return major, minor, patch, commit
-=======
-        return transaction_dict
->>>>>>> 21c420b5
+        return major, minor, patch, commit